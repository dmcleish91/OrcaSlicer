{
    "type": "filament",
	"filament_id": "GFA05",
    "setting_id": "GFSL99_01",
    "name": "BIQU Generic PLA Silk",
    "from": "system",
    "instantiation": "true",
    "inherits": "fdm_filament_pla",
    "filament_max_volumetric_speed": [
        "7.5"
    ],
    "filament_retraction_length": [
        "0.5"
    ],
	"filament_flow_ratio": [
      "0.98"
<<<<<<< HEAD
=======
	  ],
>>>>>>> 7a7187f9
  "slow_down_layer_time": [
      "8"
  ],
  "filament_start_gcode": [
      "; filament start gcode\n{if  (bed_temperature[current_extruder] >45)||(bed_temperature_initial_layer[current_extruder] >45)}M106 P3 S255\n{elsif(bed_temperature[current_extruder] >35)||(bed_temperature_initial_layer[current_extruder] >35)}M106 P3 S180\n{endif};Prevent PLA from jamming"
  ],
    "compatible_printers": [
	  "BIQU BX (0.4 nozzle)",
	  "BIQU B1 (0.4 nozzle)",
	  "BIQU Hurakan (0.4 nozzle)"
    ]
}<|MERGE_RESOLUTION|>--- conflicted
+++ resolved
@@ -14,10 +14,7 @@
     ],
 	"filament_flow_ratio": [
       "0.98"
-<<<<<<< HEAD
-=======
 	  ],
->>>>>>> 7a7187f9
   "slow_down_layer_time": [
       "8"
   ],
