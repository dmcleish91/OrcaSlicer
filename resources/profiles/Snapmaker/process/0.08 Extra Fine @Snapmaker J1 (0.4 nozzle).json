{
  "type": "process",
  "from": "system",
  "instantiation": "true",
  "name": "0.08 Extra Fine @Snapmaker J1 (0.4 nozzle)",
  "setting_id": "175768766",
  "inherits": "fdm_process_idex",
  "compatible_printers": [
    "Snapmaker J1 (0.4 nozzle)"
  ],
  "bottom_shell_layers": "4",
  "bridge_flow": "1",
  "elefant_foot_compensation": "0.15",
  "ironing_flow": "8%",
  "layer_height": "0.08",
  "initial_layer_print_height": "0.1",
<<<<<<< HEAD
  "support_threshold_angle": "15",
=======
  "support_threshold_angle": "30",
>>>>>>> 1678127e
  "top_shell_layers": "5",
  "initial_layer_infill_speed": "80",
  "inner_wall_speed": "145",
  "internal_solid_infill_speed": "150"
}<|MERGE_RESOLUTION|>--- conflicted
+++ resolved
@@ -14,11 +14,7 @@
   "ironing_flow": "8%",
   "layer_height": "0.08",
   "initial_layer_print_height": "0.1",
-<<<<<<< HEAD
-  "support_threshold_angle": "15",
-=======
   "support_threshold_angle": "30",
->>>>>>> 1678127e
   "top_shell_layers": "5",
   "initial_layer_infill_speed": "80",
   "inner_wall_speed": "145",
