#include "Geometry.hpp"
#include "ClipperUtils.hpp"
#include "ExPolygon.hpp"
#include "Line.hpp"
#include "PolylineCollection.hpp"
#include "clipper.hpp"
#include <algorithm>
#include <cassert>
#include <cmath>
#include <list>
#include <map>
#include <set>
#include <utility>
#include <stack>
#include <vector>

#ifdef SLIC3R_DEBUG
#include "SVG.hpp"
#endif

#ifdef SLIC3R_DEBUG
namespace boost { namespace polygon {

// The following code for the visualization of the boost Voronoi diagram is based on:
//
// Boost.Polygon library voronoi_graphic_utils.hpp header file
//          Copyright Andrii Sydorchuk 2010-2012.
// Distributed under the Boost Software License, Version 1.0.
//    (See accompanying file LICENSE_1_0.txt or copy at
//          http://www.boost.org/LICENSE_1_0.txt)
template <typename CT>
class voronoi_visual_utils {
 public:
  // Discretize parabolic Voronoi edge.
  // Parabolic Voronoi edges are always formed by one point and one segment
  // from the initial input set.
  //
  // Args:
  //   point: input point.
  //   segment: input segment.
  //   max_dist: maximum discretization distance.
  //   discretization: point discretization of the given Voronoi edge.
  //
  // Template arguments:
  //   InCT: coordinate type of the input geometries (usually integer).
  //   Point: point type, should model point concept.
  //   Segment: segment type, should model segment concept.
  //
  // Important:
  //   discretization should contain both edge endpoints initially.
  template <class InCT1, class InCT2,
            template<class> class Point,
            template<class> class Segment>
  static
  typename enable_if<
    typename gtl_and<
      typename gtl_if<
        typename is_point_concept<
          typename geometry_concept< Point<InCT1> >::type
        >::type
      >::type,
      typename gtl_if<
        typename is_segment_concept<
          typename geometry_concept< Segment<InCT2> >::type
        >::type
      >::type
    >::type,
    void
  >::type discretize(
      const Point<InCT1>& point,
      const Segment<InCT2>& segment,
      const CT max_dist,
      std::vector< Point<CT> >* discretization) {
    // Apply the linear transformation to move start point of the segment to
    // the point with coordinates (0, 0) and the direction of the segment to
    // coincide the positive direction of the x-axis.
    CT segm_vec_x = cast(x(high(segment))) - cast(x(low(segment)));
    CT segm_vec_y = cast(y(high(segment))) - cast(y(low(segment)));
    CT sqr_segment_length = segm_vec_x * segm_vec_x + segm_vec_y * segm_vec_y;

    // Compute x-coordinates of the endpoints of the edge
    // in the transformed space.
    CT projection_start = sqr_segment_length *
        get_point_projection((*discretization)[0], segment);
    CT projection_end = sqr_segment_length *
        get_point_projection((*discretization)[1], segment);

    // Compute parabola parameters in the transformed space.
    // Parabola has next representation:
    // f(x) = ((x-rot_x)^2 + rot_y^2) / (2.0*rot_y).
    CT point_vec_x = cast(x(point)) - cast(x(low(segment)));
    CT point_vec_y = cast(y(point)) - cast(y(low(segment)));
    CT rot_x = segm_vec_x * point_vec_x + segm_vec_y * point_vec_y;
    CT rot_y = segm_vec_x * point_vec_y - segm_vec_y * point_vec_x;

    // Save the last point.
    Point<CT> last_point = (*discretization)[1];
    discretization->pop_back();

    // Use stack to avoid recursion.
    std::stack<CT> point_stack;
    point_stack.push(projection_end);
    CT cur_x = projection_start;
    CT cur_y = parabola_y(cur_x, rot_x, rot_y);

    // Adjust max_dist parameter in the transformed space.
    const CT max_dist_transformed = max_dist * max_dist * sqr_segment_length;
    while (!point_stack.empty()) {
      CT new_x = point_stack.top();
      CT new_y = parabola_y(new_x, rot_x, rot_y);

      // Compute coordinates of the point of the parabola that is
      // furthest from the current line segment.
      CT mid_x = (new_y - cur_y) / (new_x - cur_x) * rot_y + rot_x;
      CT mid_y = parabola_y(mid_x, rot_x, rot_y);

      // Compute maximum distance between the given parabolic arc
      // and line segment that discretize it.
      CT dist = (new_y - cur_y) * (mid_x - cur_x) -
          (new_x - cur_x) * (mid_y - cur_y);
      dist = dist * dist / ((new_y - cur_y) * (new_y - cur_y) +
          (new_x - cur_x) * (new_x - cur_x));
      if (dist <= max_dist_transformed) {
        // Distance between parabola and line segment is less than max_dist.
        point_stack.pop();
        CT inter_x = (segm_vec_x * new_x - segm_vec_y * new_y) /
            sqr_segment_length + cast(x(low(segment)));
        CT inter_y = (segm_vec_x * new_y + segm_vec_y * new_x) /
            sqr_segment_length + cast(y(low(segment)));
        discretization->push_back(Point<CT>(inter_x, inter_y));
        cur_x = new_x;
        cur_y = new_y;
      } else {
        point_stack.push(mid_x);
      }
    }

    // Update last point.
    discretization->back() = last_point;
  }

 private:
  // Compute y(x) = ((x - a) * (x - a) + b * b) / (2 * b).
  static CT parabola_y(CT x, CT a, CT b) {
    return ((x - a) * (x - a) + b * b) / (b + b);
  }

  // Get normalized length of the distance between:
  //   1) point projection onto the segment
  //   2) start point of the segment
  // Return this length divided by the segment length. This is made to avoid
  // sqrt computation during transformation from the initial space to the
  // transformed one and vice versa. The assumption is made that projection of
  // the point lies between the start-point and endpoint of the segment.
  template <class InCT,
            template<class> class Point,
            template<class> class Segment>
  static
  typename enable_if<
    typename gtl_and<
      typename gtl_if<
        typename is_point_concept<
          typename geometry_concept< Point<int> >::type
        >::type
      >::type,
      typename gtl_if<
        typename is_segment_concept<
          typename geometry_concept< Segment<long> >::type
        >::type
      >::type
    >::type,
    CT
  >::type get_point_projection(
      const Point<CT>& point, const Segment<InCT>& segment) {
    CT segment_vec_x = cast(x(high(segment))) - cast(x(low(segment)));
    CT segment_vec_y = cast(y(high(segment))) - cast(y(low(segment)));
    CT point_vec_x = x(point) - cast(x(low(segment)));
    CT point_vec_y = y(point) - cast(y(low(segment)));
    CT sqr_segment_length =
        segment_vec_x * segment_vec_x + segment_vec_y * segment_vec_y;
    CT vec_dot = segment_vec_x * point_vec_x + segment_vec_y * point_vec_y;
    return vec_dot / sqr_segment_length;
  }

  template <typename InCT>
  static CT cast(const InCT& value) {
    return static_cast<CT>(value);
  }
};

} } // namespace boost::polygon
#endif

using namespace boost::polygon;  // provides also high() and low()

namespace Slic3r { namespace Geometry {

<<<<<<< HEAD
static bool
sort_points (Point a, Point b)
{
    return (a(0) < b(0)) || (a(0) == b(0) && a(1) < b(1));
}
=======
struct SortPoints {
    template <class T>
    bool operator()(const T& a, const T& b) const {
        return (b.x > a.x) || (a.x == b.x && b.y > a.y);
    }
};
>>>>>>> 4522811f

// This implementation is based on Andrew's monotone chain 2D convex hull algorithm
template<class T>
static T raw_convex_hull(T& points)
{
    assert(points.size() >= 3);
    // sort input points
    std::sort(points.begin(), points.end(), SortPoints());
    
    int n = points.size(), k = 0;
    T hull;

    if (n >= 3) {
        hull.resize(2*n);

        // Build lower hull
        for (int i = 0; i < n; i++) {
            while (k >= 2 && points[i].ccw(hull[k-2], hull[k-1]) <= 0) k--;
            hull[k++] = points[i];
        }

        // Build upper hull
        for (int i = n-2, t = k+1; i >= 0; i--) {
            while (k >= t && points[i].ccw(hull[k-2], hull[k-1]) <= 0) k--;
            hull[k++] = points[i];
        }

        hull.resize(k);
        
<<<<<<< HEAD
        assert( hull.points.front() == hull.points.back() );
        hull.points.pop_back();
=======
        assert( hull.front().coincides_with(hull.back()) );
        hull.pop_back();
>>>>>>> 4522811f
    }
    
    return hull;
}

Pointf3s
convex_hull(Pointf3s points)
{
    return raw_convex_hull(points);
}

Polygon
convex_hull(Points points)
{
    Polygon hull;
    hull.points = raw_convex_hull(points);
    return hull;
}

Polygon
convex_hull(const Polygons &polygons)
{
    Points pp;
    for (Polygons::const_iterator p = polygons.begin(); p != polygons.end(); ++p) {
        pp.insert(pp.end(), p->points.begin(), p->points.end());
    }
    return convex_hull(std::move(pp));
}

/* accepts an arrayref of points and returns a list of indices
   according to a nearest-neighbor walk */
void
chained_path(const Points &points, std::vector<Points::size_type> &retval, Point start_near)
{
    PointConstPtrs my_points;
    std::map<const Point*,Points::size_type> indices;
    my_points.reserve(points.size());
    for (Points::const_iterator it = points.begin(); it != points.end(); ++it) {
        my_points.push_back(&*it);
        indices[&*it] = it - points.begin();
    }
    
    retval.reserve(points.size());
    while (!my_points.empty()) {
        Points::size_type idx = start_near.nearest_point_index(my_points);
        start_near = *my_points[idx];
        retval.push_back(indices[ my_points[idx] ]);
        my_points.erase(my_points.begin() + idx);
    }
}

void
chained_path(const Points &points, std::vector<Points::size_type> &retval)
{
    if (points.empty()) return;  // can't call front() on empty vector
    chained_path(points, retval, points.front());
}

/* retval and items must be different containers */
template<class T>
void
chained_path_items(Points &points, T &items, T &retval)
{
    std::vector<Points::size_type> indices;
    chained_path(points, indices);
    for (std::vector<Points::size_type>::const_iterator it = indices.begin(); it != indices.end(); ++it)
        retval.push_back(items[*it]);
}
template void chained_path_items(Points &points, ClipperLib::PolyNodes &items, ClipperLib::PolyNodes &retval);

bool
directions_parallel(double angle1, double angle2, double max_diff)
{
    double diff = fabs(angle1 - angle2);
    max_diff += EPSILON;
    return diff < max_diff || fabs(diff - PI) < max_diff;
}

template<class T>
bool
contains(const std::vector<T> &vector, const Point &point)
{
    for (typename std::vector<T>::const_iterator it = vector.begin(); it != vector.end(); ++it) {
        if (it->contains(point)) return true;
    }
    return false;
}
template bool contains(const ExPolygons &vector, const Point &point);

double
rad2deg(double angle)
{
    return angle / PI * 180.0;
}

double
rad2deg_dir(double angle)
{
    angle = (angle < PI) ? (-angle + PI/2.0) : (angle + PI/2.0);
    if (angle < 0) angle += PI;
    return rad2deg(angle);
}

void
simplify_polygons(const Polygons &polygons, double tolerance, Polygons* retval)
{
    Polygons pp;
    for (Polygons::const_iterator it = polygons.begin(); it != polygons.end(); ++it) {
        Polygon p = *it;
        p.points.push_back(p.points.front());
        p.points = MultiPoint::_douglas_peucker(p.points, tolerance);
        p.points.pop_back();
        pp.push_back(p);
    }
    *retval = Slic3r::simplify_polygons(pp);
}

double
linint(double value, double oldmin, double oldmax, double newmin, double newmax)
{
    return (value - oldmin) * (newmax - newmin) / (oldmax - oldmin) + newmin;
}

#if 0
// Point with a weight, by which the points are sorted.
// If the points have the same weight, sort them lexicographically by their positions.
struct ArrangeItem {
    ArrangeItem() {}
    Vec2d    pos;
    coordf_t  weight;
    bool operator<(const ArrangeItem &other) const {
        return weight < other.weight ||
            ((weight == other.weight) && (pos(1) < other.pos(1) || (pos(1) == other.pos(1) && pos(0) < other.pos(0))));
    }
};

Pointfs arrange(size_t num_parts, const Vec2d &part_size, coordf_t gap, const BoundingBoxf* bed_bounding_box)
{
    // Use actual part size (the largest) plus separation distance (half on each side) in spacing algorithm.
    const Vec2d       cell_size(part_size(0) + gap, part_size(1) + gap);

    const BoundingBoxf bed_bbox = (bed_bounding_box != NULL && bed_bounding_box->defined) ? 
        *bed_bounding_box :
        // Bogus bed size, large enough not to trigger the unsufficient bed size error.
        BoundingBoxf(
            Vec2d(0, 0),
            Vec2d(cell_size(0) * num_parts, cell_size(1) * num_parts));

    // This is how many cells we have available into which to put parts.
    size_t cellw = size_t(floor((bed_bbox.size()(0) + gap) / cell_size(0)));
    size_t cellh = size_t(floor((bed_bbox.size()(1) + gap) / cell_size(1)));
    if (num_parts > cellw * cellh)
        CONFESS(PRINTF_ZU " parts won't fit in your print area!\n", num_parts);
    
    // Get a bounding box of cellw x cellh cells, centered at the center of the bed.
    Vec2d       cells_size(cellw * cell_size(0) - gap, cellh * cell_size(1) - gap);
    Vec2d       cells_offset(bed_bbox.center() - 0.5 * cells_size);
    BoundingBoxf cells_bb(cells_offset, cells_size + cells_offset);
    
    // List of cells, sorted by distance from center.
    std::vector<ArrangeItem> cellsorder(cellw * cellh, ArrangeItem());
    for (size_t j = 0; j < cellh; ++ j) {
        // Center of the jth row on the bed.
        coordf_t cy = linint(j + 0.5, 0., double(cellh), cells_bb.min(1), cells_bb.max(1));
        // Offset from the bed center.
        coordf_t yd = cells_bb.center()(1) - cy;
        for (size_t i = 0; i < cellw; ++ i) {
            // Center of the ith column on the bed.
            coordf_t cx = linint(i + 0.5, 0., double(cellw), cells_bb.min(0), cells_bb.max(0));
            // Offset from the bed center.
            coordf_t xd = cells_bb.center()(0) - cx;
            // Cell with a distance from the bed center.
            ArrangeItem &ci = cellsorder[j * cellw + i];
            // Cell center
            ci.pos(0) = cx;
            ci.pos(1) = cy;
            // Square distance of the cell center to the bed center.
            ci.weight = xd * xd + yd * yd;
        }
    }
    // Sort the cells lexicographically by their distances to the bed center and left to right / bttom to top.
    std::sort(cellsorder.begin(), cellsorder.end());
    cellsorder.erase(cellsorder.begin() + num_parts, cellsorder.end());

    // Return the (left,top) corners of the cells.
    Pointfs positions;
    positions.reserve(num_parts);
    for (std::vector<ArrangeItem>::const_iterator it = cellsorder.begin(); it != cellsorder.end(); ++ it)
        positions.push_back(Vec2d(it->pos(0) - 0.5 * part_size(0), it->pos(1) - 0.5 * part_size(1)));
    return positions;
}
#else
class ArrangeItem {
public:
    Vec2d pos = Vec2d::Zero();
    size_t index_x, index_y;
    coordf_t dist;
};
class ArrangeItemIndex {
public:
    coordf_t index;
    ArrangeItem item;
    ArrangeItemIndex(coordf_t _index, ArrangeItem _item) : index(_index), item(_item) {};
};

bool
arrange(size_t total_parts, const Vec2d &part_size, coordf_t dist, const BoundingBoxf* bb, Pointfs &positions)
{
    positions.clear();

    Vec2d part = part_size;

    // use actual part size (the largest) plus separation distance (half on each side) in spacing algorithm
    part(0) += dist;
    part(1) += dist;
    
    Vec2d area(Vec2d::Zero());
    if (bb != NULL && bb->defined) {
        area = bb->size();
    } else {
        // bogus area size, large enough not to trigger the error below
        area(0) = part(0) * total_parts;
        area(1) = part(1) * total_parts;
    }
    
    // this is how many cells we have available into which to put parts
    size_t cellw = floor((area(0) + dist) / part(0));
    size_t cellh = floor((area(1) + dist) / part(1));
    if (total_parts > (cellw * cellh))
        return false;
    
    // total space used by cells
    Vec2d cells(cellw * part(0), cellh * part(1));
    
    // bounding box of total space used by cells
    BoundingBoxf cells_bb;
    cells_bb.merge(Vec2d(0,0)); // min
    cells_bb.merge(cells);  // max
    
    // center bounding box to area
    cells_bb.translate(
        (area(0) - cells(0)) / 2,
        (area(1) - cells(1)) / 2
    );
    
    // list of cells, sorted by distance from center
    std::vector<ArrangeItemIndex> cellsorder;
    
    // work out distance for all cells, sort into list
    for (size_t i = 0; i <= cellw-1; ++i) {
        for (size_t j = 0; j <= cellh-1; ++j) {
            coordf_t cx = linint(i + 0.5, 0, cellw, cells_bb.min(0), cells_bb.max(0));
            coordf_t cy = linint(j + 0.5, 0, cellh, cells_bb.min(1), cells_bb.max(1));
            
            coordf_t xd = fabs((area(0) / 2) - cx);
            coordf_t yd = fabs((area(1) / 2) - cy);
            
            ArrangeItem c;
            c.pos(0) = cx;
            c.pos(1) = cy;
            c.index_x = i;
            c.index_y = j;
            c.dist = xd * xd + yd * yd - fabs((cellw / 2) - (i + 0.5));
            
            // binary insertion sort
            {
                coordf_t index = c.dist;
                size_t low = 0;
                size_t high = cellsorder.size();
                while (low < high) {
                    size_t mid = (low + ((high - low) / 2)) | 0;
                    coordf_t midval = cellsorder[mid].index;
                    
                    if (midval < index) {
                        low = mid + 1;
                    } else if (midval > index) {
                        high = mid;
                    } else {
                        cellsorder.insert(cellsorder.begin() + mid, ArrangeItemIndex(index, c));
                        goto ENDSORT;
                    }
                }
                cellsorder.insert(cellsorder.begin() + low, ArrangeItemIndex(index, c));
            }
            ENDSORT: ;
        }
    }
    
    // the extents of cells actually used by objects
    coordf_t lx = 0;
    coordf_t ty = 0;
    coordf_t rx = 0;
    coordf_t by = 0;

    // now find cells actually used by objects, map out the extents so we can position correctly
    for (size_t i = 1; i <= total_parts; ++i) {
        ArrangeItemIndex c = cellsorder[i - 1];
        coordf_t cx = c.item.index_x;
        coordf_t cy = c.item.index_y;
        if (i == 1) {
            lx = rx = cx;
            ty = by = cy;
        } else {
            if (cx > rx) rx = cx;
            if (cx < lx) lx = cx;
            if (cy > by) by = cy;
            if (cy < ty) ty = cy;
        }
    }
    // now we actually place objects into cells, positioned such that the left and bottom borders are at 0
    for (size_t i = 1; i <= total_parts; ++i) {
        ArrangeItemIndex c = cellsorder.front();
        cellsorder.erase(cellsorder.begin());
        coordf_t cx = c.item.index_x - lx;
        coordf_t cy = c.item.index_y - ty;
        
        positions.push_back(Vec2d(cx * part(0), cy * part(1)));
    }
    
    if (bb != NULL && bb->defined) {
        for (Pointfs::iterator p = positions.begin(); p != positions.end(); ++p) {
            p->x() += bb->min(0);
            p->y() += bb->min(1);
        }
    }
    
    return true;
}
#endif

#ifdef SLIC3R_DEBUG
// The following code for the visualization of the boost Voronoi diagram is based on:
//
// Boost.Polygon library voronoi_visualizer.cpp file
//          Copyright Andrii Sydorchuk 2010-2012.
// Distributed under the Boost Software License, Version 1.0.
//    (See accompanying file LICENSE_1_0.txt or copy at
//          http://www.boost.org/LICENSE_1_0.txt)
namespace Voronoi { namespace Internal {

    typedef double coordinate_type;
    typedef boost::polygon::point_data<coordinate_type> point_type;
    typedef boost::polygon::segment_data<coordinate_type> segment_type;
    typedef boost::polygon::rectangle_data<coordinate_type> rect_type;
//    typedef voronoi_builder<int> VB;
    typedef boost::polygon::voronoi_diagram<coordinate_type> VD;
    typedef VD::cell_type cell_type;
    typedef VD::cell_type::source_index_type source_index_type;
    typedef VD::cell_type::source_category_type source_category_type;
    typedef VD::edge_type edge_type;
    typedef VD::cell_container_type cell_container_type;
    typedef VD::cell_container_type vertex_container_type;
    typedef VD::edge_container_type edge_container_type;
    typedef VD::const_cell_iterator const_cell_iterator;
    typedef VD::const_vertex_iterator const_vertex_iterator;
    typedef VD::const_edge_iterator const_edge_iterator;

    static const std::size_t EXTERNAL_COLOR = 1;

    inline void color_exterior(const VD::edge_type* edge) 
    {
        if (edge->color() == EXTERNAL_COLOR)
            return;
        edge->color(EXTERNAL_COLOR);
        edge->twin()->color(EXTERNAL_COLOR);
        const VD::vertex_type* v = edge->vertex1();
        if (v == NULL || !edge->is_primary())
            return;
        v->color(EXTERNAL_COLOR);
        const VD::edge_type* e = v->incident_edge();
        do {
            color_exterior(e);
            e = e->rot_next();
        } while (e != v->incident_edge());
    }

    inline point_type retrieve_point(const std::vector<segment_type> &segments, const cell_type& cell) 
    {
        assert(cell.source_category() == SOURCE_CATEGORY_SEGMENT_START_POINT || cell.source_category() == SOURCE_CATEGORY_SEGMENT_END_POINT);
        return (cell.source_category() == SOURCE_CATEGORY_SEGMENT_START_POINT) ? low(segments[cell.source_index()]) : high(segments[cell.source_index()]);
    }

    inline void clip_infinite_edge(const std::vector<segment_type> &segments, const edge_type& edge, coordinate_type bbox_max_size, std::vector<point_type>* clipped_edge) 
    {
        const cell_type& cell1 = *edge.cell();
        const cell_type& cell2 = *edge.twin()->cell();
        point_type origin, direction;
        // Infinite edges could not be created by two segment sites.
        if (cell1.contains_point() && cell2.contains_point()) {
            point_type p1 = retrieve_point(segments, cell1);
            point_type p2 = retrieve_point(segments, cell2);
            origin.x((p1(0) + p2(0)) * 0.5);
            origin.y((p1(1) + p2(1)) * 0.5);
            direction.x(p1(1) - p2(1));
            direction.y(p2(0) - p1(0));
        } else {
            origin = cell1.contains_segment() ? retrieve_point(segments, cell2) : retrieve_point(segments, cell1);
            segment_type segment = cell1.contains_segment() ? segments[cell1.source_index()] : segments[cell2.source_index()];
            coordinate_type dx = high(segment)(0) - low(segment)(0);
            coordinate_type dy = high(segment)(1) - low(segment)(1);
            if ((low(segment) == origin) ^ cell1.contains_point()) {
                direction.x(dy);
                direction.y(-dx);
            } else {
                direction.x(-dy);
                direction.y(dx);
            }
        }
        coordinate_type koef = bbox_max_size / (std::max)(fabs(direction(0)), fabs(direction(1)));
        if (edge.vertex0() == NULL) {
            clipped_edge->push_back(point_type(
                origin(0) - direction(0) * koef,
                origin(1) - direction(1) * koef));
        } else {
            clipped_edge->push_back(
                point_type(edge.vertex0()->x(), edge.vertex0()->y()));
        }
        if (edge.vertex1() == NULL) {
            clipped_edge->push_back(point_type(
                origin(0) + direction(0) * koef,
                origin(1) + direction(1) * koef));
        } else {
            clipped_edge->push_back(
                point_type(edge.vertex1()->x(), edge.vertex1()->y()));
        }
    }

    inline void sample_curved_edge(const std::vector<segment_type> &segments, const edge_type& edge, std::vector<point_type> &sampled_edge, coordinate_type max_dist) 
    {
        point_type point = edge.cell()->contains_point() ?
            retrieve_point(segments, *edge.cell()) :
            retrieve_point(segments, *edge.twin()->cell());
        segment_type segment = edge.cell()->contains_point() ?
            segments[edge.twin()->cell()->source_index()] :
            segments[edge.cell()->source_index()];
        ::boost::polygon::voronoi_visual_utils<coordinate_type>::discretize(point, segment, max_dist, &sampled_edge);
    }

} /* namespace Internal */ } // namespace Voronoi

static inline void dump_voronoi_to_svg(const Lines &lines, /* const */ voronoi_diagram<double> &vd, const ThickPolylines *polylines, const char *path)
{
    const double        scale                       = 0.2;
    const std::string   inputSegmentPointColor      = "lightseagreen";
    const coord_t       inputSegmentPointRadius     = coord_t(0.09 * scale / SCALING_FACTOR); 
    const std::string   inputSegmentColor           = "lightseagreen";
    const coord_t       inputSegmentLineWidth       = coord_t(0.03 * scale / SCALING_FACTOR);

    const std::string   voronoiPointColor           = "black";
    const coord_t       voronoiPointRadius          = coord_t(0.06 * scale / SCALING_FACTOR);
    const std::string   voronoiLineColorPrimary     = "black";
    const std::string   voronoiLineColorSecondary   = "green";
    const std::string   voronoiArcColor             = "red";
    const coord_t       voronoiLineWidth            = coord_t(0.02 * scale / SCALING_FACTOR);

    const bool          internalEdgesOnly           = false;
    const bool          primaryEdgesOnly            = false;

    BoundingBox bbox = BoundingBox(lines);
    bbox.min(0) -= coord_t(1. / SCALING_FACTOR);
    bbox.min(1) -= coord_t(1. / SCALING_FACTOR);
    bbox.max(0) += coord_t(1. / SCALING_FACTOR);
    bbox.max(1) += coord_t(1. / SCALING_FACTOR);

    ::Slic3r::SVG svg(path, bbox);

    if (polylines != NULL)
        svg.draw(*polylines, "lime", "lime", voronoiLineWidth);

//    bbox.scale(1.2);
    // For clipping of half-lines to some reasonable value.
    // The line will then be clipped by the SVG viewer anyway.
    const double bbox_dim_max = double(bbox.max(0) - bbox.min(0)) + double(bbox.max(1) - bbox.min(1));
    // For the discretization of the Voronoi parabolic segments.
    const double discretization_step = 0.0005 * bbox_dim_max;

    // Make a copy of the input segments with the double type.
    std::vector<Voronoi::Internal::segment_type> segments;
    for (Lines::const_iterator it = lines.begin(); it != lines.end(); ++ it)
        segments.push_back(Voronoi::Internal::segment_type(
            Voronoi::Internal::point_type(double(it->a(0)), double(it->a(1))), 
            Voronoi::Internal::point_type(double(it->b(0)), double(it->b(1)))));
    
    // Color exterior edges.
    for (voronoi_diagram<double>::const_edge_iterator it = vd.edges().begin(); it != vd.edges().end(); ++it)
        if (!it->is_finite())
            Voronoi::Internal::color_exterior(&(*it));

    // Draw the end points of the input polygon.
    for (Lines::const_iterator it = lines.begin(); it != lines.end(); ++it) {
        svg.draw(it->a, inputSegmentPointColor, inputSegmentPointRadius);
        svg.draw(it->b, inputSegmentPointColor, inputSegmentPointRadius);
    }
    // Draw the input polygon.
    for (Lines::const_iterator it = lines.begin(); it != lines.end(); ++it)
        svg.draw(Line(Point(coord_t(it->a(0)), coord_t(it->a(1))), Point(coord_t(it->b(0)), coord_t(it->b(1)))), inputSegmentColor, inputSegmentLineWidth);

#if 1
    // Draw voronoi vertices.
    for (voronoi_diagram<double>::const_vertex_iterator it = vd.vertices().begin(); it != vd.vertices().end(); ++it)
        if (! internalEdgesOnly || it->color() != Voronoi::Internal::EXTERNAL_COLOR)
            svg.draw(Point(coord_t((*it)(0)), coord_t((*it)(1))), voronoiPointColor, voronoiPointRadius);

    for (voronoi_diagram<double>::const_edge_iterator it = vd.edges().begin(); it != vd.edges().end(); ++it) {
        if (primaryEdgesOnly && !it->is_primary())
            continue;
        if (internalEdgesOnly && (it->color() == Voronoi::Internal::EXTERNAL_COLOR))
            continue;
        std::vector<Voronoi::Internal::point_type> samples;
        std::string color = voronoiLineColorPrimary;
        if (!it->is_finite()) {
            Voronoi::Internal::clip_infinite_edge(segments, *it, bbox_dim_max, &samples);
            if (! it->is_primary())
                color = voronoiLineColorSecondary;
        } else {
            // Store both points of the segment into samples. sample_curved_edge will split the initial line
            // until the discretization_step is reached.
            samples.push_back(Voronoi::Internal::point_type(it->vertex0()->x(), it->vertex0()->y()));
            samples.push_back(Voronoi::Internal::point_type(it->vertex1()->x(), it->vertex1()->y()));
            if (it->is_curved()) {
                Voronoi::Internal::sample_curved_edge(segments, *it, samples, discretization_step);
                color = voronoiArcColor;
            } else if (! it->is_primary())
                color = voronoiLineColorSecondary;
        }
        for (std::size_t i = 0; i + 1 < samples.size(); ++i)
            svg.draw(Line(Point(coord_t(samples[i](0)), coord_t(samples[i](1))), Point(coord_t(samples[i+1](0)), coord_t(samples[i+1](1)))), color, voronoiLineWidth);
    }
#endif

    if (polylines != NULL)
        svg.draw(*polylines, "blue", voronoiLineWidth);

    svg.Close();
}
#endif /* SLIC3R_DEBUG */

// Euclidian distance of two boost::polygon points.
template<typename T>
T dist(const boost::polygon::point_data<T> &p1,const boost::polygon::point_data<T> &p2)
{
	T dx = p2(0) - p1(0);
	T dy = p2(1) - p1(1);
	return sqrt(dx*dx+dy*dy);
}

// Find a foot point of "px" on a segment "seg".
template<typename segment_type, typename point_type>
inline point_type project_point_to_segment(segment_type &seg, point_type &px)
{
    typedef typename point_type::coordinate_type T;
    const point_type &p0 = low(seg);
    const point_type &p1 = high(seg);
    const point_type  dir(p1(0)-p0(0), p1(1)-p0(1));
    const point_type  dproj(px(0)-p0(0), px(1)-p0(1));
    const T           t = (dir(0)*dproj(0) + dir(1)*dproj(1)) / (dir(0)*dir(0) + dir(1)*dir(1));
    assert(t >= T(-1e-6) && t <= T(1. + 1e-6));
    return point_type(p0(0) + t*dir(0), p0(1) + t*dir(1));
}

template<typename VD, typename SEGMENTS>
inline const typename VD::point_type retrieve_cell_point(const typename VD::cell_type& cell, const SEGMENTS &segments)
{
    assert(cell.source_category() == SOURCE_CATEGORY_SEGMENT_START_POINT || cell.source_category() == SOURCE_CATEGORY_SEGMENT_END_POINT);
    return (cell.source_category() == SOURCE_CATEGORY_SEGMENT_START_POINT) ? low(segments[cell.source_index()]) : high(segments[cell.source_index()]);
}

template<typename VD, typename SEGMENTS>
inline std::pair<typename VD::coord_type, typename VD::coord_type>
measure_edge_thickness(const VD &vd, const typename VD::edge_type& edge, const SEGMENTS &segments)
{
	typedef typename VD::coord_type T;
    const typename VD::point_type  pa(edge.vertex0()->x(), edge.vertex0()->y());
    const typename VD::point_type  pb(edge.vertex1()->x(), edge.vertex1()->y());
    const typename VD::cell_type  &cell1 = *edge.cell();
    const typename VD::cell_type  &cell2 = *edge.twin()->cell();
    if (cell1.contains_segment()) {
        if (cell2.contains_segment()) {
            // Both cells contain a linear segment, the left / right cells are symmetric.
            // Project pa, pb to the left segment.
            const typename VD::segment_type segment1 = segments[cell1.source_index()];
            const typename VD::point_type p1a = project_point_to_segment(segment1, pa);
            const typename VD::point_type p1b = project_point_to_segment(segment1, pb);
            return std::pair<T, T>(T(2.)*dist(pa, p1a), T(2.)*dist(pb, p1b));
        } else {
            // 1st cell contains a linear segment, 2nd cell contains a point.
            // The medial axis between the cells is a parabolic arc.
            // Project pa, pb to the left segment.
            const typename  VD::point_type p2 = retrieve_cell_point<VD>(cell2, segments);
            return std::pair<T, T>(T(2.)*dist(pa, p2), T(2.)*dist(pb, p2));
        }
    } else if (cell2.contains_segment()) {
        // 1st cell contains a point, 2nd cell contains a linear segment.
        // The medial axis between the cells is a parabolic arc.
        const typename VD::point_type p1 = retrieve_cell_point<VD>(cell1, segments);
        return std::pair<T, T>(T(2.)*dist(pa, p1), T(2.)*dist(pb, p1));
    } else {
        // Both cells contain a point. The left / right regions are triangular and symmetric.
        const typename VD::point_type p1 = retrieve_cell_point<VD>(cell1, segments);
        return std::pair<T, T>(T(2.)*dist(pa, p1), T(2.)*dist(pb, p1));
    }
}

// Converts the Line instances of Lines vector to VD::segment_type.
template<typename VD>
class Lines2VDSegments
{
public:
    Lines2VDSegments(const Lines &alines) : lines(alines) {}
    typename VD::segment_type operator[](size_t idx) const {
        return typename VD::segment_type(
            typename VD::point_type(typename VD::coord_type(lines[idx].a(0)), typename VD::coord_type(lines[idx].a(1))),
            typename VD::point_type(typename VD::coord_type(lines[idx].b(0)), typename VD::coord_type(lines[idx].b(1))));
    }
private:
    const Lines &lines;
};

void
MedialAxis::build(ThickPolylines* polylines)
{
    construct_voronoi(this->lines.begin(), this->lines.end(), &this->vd);
    
    /*
    // DEBUG: dump all Voronoi edges
    {
        for (VD::const_edge_iterator edge = this->vd.edges().begin(); edge != this->vd.edges().end(); ++edge) {
            if (edge->is_infinite()) continue;
            
            ThickPolyline polyline;
            polyline.points.push_back(Point( edge->vertex0()->x(), edge->vertex0()->y() ));
            polyline.points.push_back(Point( edge->vertex1()->x(), edge->vertex1()->y() ));
            polylines->push_back(polyline);
        }
        return;
    }
    */
    
    typedef const VD::vertex_type vert_t;
    typedef const VD::edge_type   edge_t;
    
    // collect valid edges (i.e. prune those not belonging to MAT)
    // note: this keeps twins, so it inserts twice the number of the valid edges
    this->valid_edges.clear();
    {
        std::set<const VD::edge_type*> seen_edges;
        for (VD::const_edge_iterator edge = this->vd.edges().begin(); edge != this->vd.edges().end(); ++edge) {
            // if we only process segments representing closed loops, none if the
            // infinite edges (if any) would be part of our MAT anyway
            if (edge->is_secondary() || edge->is_infinite()) continue;
        
            // don't re-validate twins
            if (seen_edges.find(&*edge) != seen_edges.end()) continue;  // TODO: is this needed?
            seen_edges.insert(&*edge);
            seen_edges.insert(edge->twin());
            
            if (!this->validate_edge(&*edge)) continue;
            this->valid_edges.insert(&*edge);
            this->valid_edges.insert(edge->twin());
        }
    }
    this->edges = this->valid_edges;
    
    // iterate through the valid edges to build polylines
    while (!this->edges.empty()) {
        const edge_t* edge = *this->edges.begin();
        
        // start a polyline
        ThickPolyline polyline;
        polyline.points.push_back(Point( edge->vertex0()->x(), edge->vertex0()->y() ));
        polyline.points.push_back(Point( edge->vertex1()->x(), edge->vertex1()->y() ));
        polyline.width.push_back(this->thickness[edge].first);
        polyline.width.push_back(this->thickness[edge].second);
        
        // remove this edge and its twin from the available edges
        (void)this->edges.erase(edge);
        (void)this->edges.erase(edge->twin());
        
        // get next points
        this->process_edge_neighbors(edge, &polyline);
        
        // get previous points
        {
            ThickPolyline rpolyline;
            this->process_edge_neighbors(edge->twin(), &rpolyline);
            polyline.points.insert(polyline.points.begin(), rpolyline.points.rbegin(), rpolyline.points.rend());
            polyline.width.insert(polyline.width.begin(), rpolyline.width.rbegin(), rpolyline.width.rend());
            polyline.endpoints.first = rpolyline.endpoints.second;
        }
        
        assert(polyline.width.size() == polyline.points.size()*2 - 2);
        
        // prevent loop endpoints from being extended
        if (polyline.first_point() == polyline.last_point()) {
            polyline.endpoints.first = false;
            polyline.endpoints.second = false;
        }
        
        // append polyline to result
        polylines->push_back(polyline);
    }

    #ifdef SLIC3R_DEBUG
    {
        static int iRun = 0;
        dump_voronoi_to_svg(this->lines, this->vd, polylines, debug_out_path("MedialAxis-%d.svg", iRun ++).c_str());
        printf("Thick lines: ");
        for (ThickPolylines::const_iterator it = polylines->begin(); it != polylines->end(); ++ it) {
            ThickLines lines = it->thicklines();
            for (ThickLines::const_iterator it2 = lines.begin(); it2 != lines.end(); ++ it2) {
                printf("%f,%f ", it2->a_width, it2->b_width);
            }
        }
        printf("\n");
    }
    #endif /* SLIC3R_DEBUG */
}

void
MedialAxis::build(Polylines* polylines)
{
    ThickPolylines tp;
    this->build(&tp);
    polylines->insert(polylines->end(), tp.begin(), tp.end());
}

void
MedialAxis::process_edge_neighbors(const VD::edge_type* edge, ThickPolyline* polyline)
{
    while (true) {
        // Since rot_next() works on the edge starting point but we want
        // to find neighbors on the ending point, we just swap edge with
        // its twin.
        const VD::edge_type* twin = edge->twin();
    
        // count neighbors for this edge
        std::vector<const VD::edge_type*> neighbors;
        for (const VD::edge_type* neighbor = twin->rot_next(); neighbor != twin;
            neighbor = neighbor->rot_next()) {
            if (this->valid_edges.count(neighbor) > 0) neighbors.push_back(neighbor);
        }
    
        // if we have a single neighbor then we can continue recursively
        if (neighbors.size() == 1) {
            const VD::edge_type* neighbor = neighbors.front();
            
            // break if this is a closed loop
            if (this->edges.count(neighbor) == 0) return;
            
            Point new_point(neighbor->vertex1()->x(), neighbor->vertex1()->y());
            polyline->points.push_back(new_point);
            polyline->width.push_back(this->thickness[neighbor].first);
            polyline->width.push_back(this->thickness[neighbor].second);
            (void)this->edges.erase(neighbor);
            (void)this->edges.erase(neighbor->twin());
            edge = neighbor;
        } else if (neighbors.size() == 0) {
            polyline->endpoints.second = true;
            return;
        } else {
            // T-shaped or star-shaped joint
            return;
        }
    }
}

bool
MedialAxis::validate_edge(const VD::edge_type* edge)
{
    // prevent overflows and detect almost-infinite edges
    if (std::abs(edge->vertex0()->x()) > double(CLIPPER_MAX_COORD_UNSCALED) || 
        std::abs(edge->vertex0()->y()) > double(CLIPPER_MAX_COORD_UNSCALED) || 
        std::abs(edge->vertex1()->x()) > double(CLIPPER_MAX_COORD_UNSCALED) ||
        std::abs(edge->vertex1()->y()) > double(CLIPPER_MAX_COORD_UNSCALED))
        return false;

    // construct the line representing this edge of the Voronoi diagram
    const Line line(
        Point( edge->vertex0()->x(), edge->vertex0()->y() ),
        Point( edge->vertex1()->x(), edge->vertex1()->y() )
    );
    
    // discard edge if it lies outside the supplied shape
    // this could maybe be optimized (checking inclusion of the endpoints
    // might give false positives as they might belong to the contour itself)
    if (this->expolygon != NULL) {
        if (line.a == line.b) {
            // in this case, contains(line) returns a false positive
            if (!this->expolygon->contains(line.a)) return false;
        } else {
            if (!this->expolygon->contains(line)) return false;
        }
    }
    
    // retrieve the original line segments which generated the edge we're checking
    const VD::cell_type* cell_l = edge->cell();
    const VD::cell_type* cell_r = edge->twin()->cell();
    const Line &segment_l = this->retrieve_segment(cell_l);
    const Line &segment_r = this->retrieve_segment(cell_r);
    
    /*
    SVG svg("edge.svg");
    svg.draw(*this->expolygon);
    svg.draw(line);
    svg.draw(segment_l, "red");
    svg.draw(segment_r, "blue");
    svg.Close();
    */
    
    /*  Calculate thickness of the cross-section at both the endpoints of this edge.
        Our Voronoi edge is part of a CCW sequence going around its Voronoi cell 
        located on the left side. (segment_l).
        This edge's twin goes around segment_r. Thus, segment_r is 
        oriented in the same direction as our main edge, and segment_l is oriented
        in the same direction as our twin edge.
        We used to only consider the (half-)distances to segment_r, and that works
        whenever segment_l and segment_r are almost specular and facing. However, 
        at curves they are staggered and they only face for a very little length
        (our very short edge represents such visibility).
        Both w0 and w1 can be calculated either towards cell_l or cell_r with equal
        results by Voronoi definition.
        When cell_l or cell_r don't refer to the segment but only to an endpoint, we
        calculate the distance to that endpoint instead.  */
    
    coordf_t w0 = cell_r->contains_segment()
        ? segment_r.distance_to(line.a)*2
        : (this->retrieve_endpoint(cell_r) - line.a).cast<double>().norm()*2;
    
    coordf_t w1 = cell_l->contains_segment()
        ? segment_l.distance_to(line.b)*2
        : (this->retrieve_endpoint(cell_l) - line.b).cast<double>().norm()*2;
    
    if (cell_l->contains_segment() && cell_r->contains_segment()) {
        // calculate the relative angle between the two boundary segments
        double angle = fabs(segment_r.orientation() - segment_l.orientation());
        if (angle > PI) angle = 2*PI - angle;
        assert(angle >= 0 && angle <= PI);
        
        // fabs(angle) ranges from 0 (collinear, same direction) to PI (collinear, opposite direction)
        // we're interested only in segments close to the second case (facing segments)
        // so we allow some tolerance.
        // this filter ensures that we're dealing with a narrow/oriented area (longer than thick)
        // we don't run it on edges not generated by two segments (thus generated by one segment
        // and the endpoint of another segment), since their orientation would not be meaningful
        if (PI - angle > PI/8) {
            // angle is not narrow enough
            
            // only apply this filter to segments that are not too short otherwise their 
            // angle could possibly be not meaningful
            if (w0 < SCALED_EPSILON || w1 < SCALED_EPSILON || line.length() >= this->min_width)
                return false;
        }
    } else {
        if (w0 < SCALED_EPSILON || w1 < SCALED_EPSILON)
            return false;
    }
    
    if (w0 < this->min_width && w1 < this->min_width)
        return false;
    
    if (w0 > this->max_width && w1 > this->max_width)
        return false;
    
    this->thickness[edge]         = std::make_pair(w0, w1);
    this->thickness[edge->twin()] = std::make_pair(w1, w0);
    
    return true;
}

const Line&
MedialAxis::retrieve_segment(const VD::cell_type* cell) const
{
    return this->lines[cell->source_index()];
}

const Point&
MedialAxis::retrieve_endpoint(const VD::cell_type* cell) const
{
    const Line& line = this->retrieve_segment(cell);
    if (cell->source_category() == SOURCE_CATEGORY_SEGMENT_START_POINT) {
        return line.a;
    } else {
        return line.b;
    }
}

} }<|MERGE_RESOLUTION|>--- conflicted
+++ resolved
@@ -195,34 +195,29 @@
 
 namespace Slic3r { namespace Geometry {
 
-<<<<<<< HEAD
-static bool
-sort_points (Point a, Point b)
+static bool sort_points(const Point& a, const Point& b)
 {
     return (a(0) < b(0)) || (a(0) == b(0) && a(1) < b(1));
 }
-=======
-struct SortPoints {
-    template <class T>
-    bool operator()(const T& a, const T& b) const {
-        return (b.x > a.x) || (a.x == b.x && b.y > a.y);
-    }
-};
->>>>>>> 4522811f
+
+static bool sort_pointfs(const Vec3d& a, const Vec3d& b)
+{
+    return (a(0) < b(0)) || (a(0) == b(0) && a(1) < b(1));
+}
 
 // This implementation is based on Andrew's monotone chain 2D convex hull algorithm
-template<class T>
-static T raw_convex_hull(T& points)
+Polygon
+convex_hull(Points points)
 {
     assert(points.size() >= 3);
     // sort input points
-    std::sort(points.begin(), points.end(), SortPoints());
-    
+    std::sort(points.begin(), points.end(), sort_points);
+
     int n = points.size(), k = 0;
-    T hull;
+    Polygon hull;
 
     if (n >= 3) {
-        hull.resize(2*n);
+        hull.points.resize(2 * n);
 
         // Build lower hull
         for (int i = 0; i < n; i++) {
@@ -236,15 +231,10 @@
             hull[k++] = points[i];
         }
 
-        hull.resize(k);
-        
-<<<<<<< HEAD
-        assert( hull.points.front() == hull.points.back() );
+        hull.points.resize(k);
+
+        assert(hull.points.front() == hull.points.back());
         hull.points.pop_back();
-=======
-        assert( hull.front().coincides_with(hull.back()) );
-        hull.pop_back();
->>>>>>> 4522811f
     }
     
     return hull;
@@ -253,14 +243,59 @@
 Pointf3s
 convex_hull(Pointf3s points)
 {
-    return raw_convex_hull(points);
-}
-
-Polygon
-convex_hull(Points points)
-{
-    Polygon hull;
-    hull.points = raw_convex_hull(points);
+    assert(points.size() >= 3);
+    // sort input points
+    std::sort(points.begin(), points.end(), sort_pointfs);
+
+    int n = points.size(), k = 0;
+    Pointf3s hull;
+
+    if (n >= 3)
+    {
+        hull.resize(2 * n);
+
+        // Build lower hull
+        for (int i = 0; i < n; ++i)
+        {
+            Point p = Point::new_scale(points[i](0), points[i](1));
+            while (k >= 2)
+            {
+                Point k1 = Point::new_scale(hull[k - 1](0), hull[k - 1](1));
+                Point k2 = Point::new_scale(hull[k - 2](0), hull[k - 2](1));
+
+                if (p.ccw(k2, k1) <= 0)
+                    --k;
+                else
+                    break;
+            }
+
+            hull[k++] = points[i];
+        }
+
+        // Build upper hull
+        for (int i = n - 2, t = k + 1; i >= 0; --i)
+        {
+            Point p = Point::new_scale(points[i](0), points[i](1));
+            while (k >= t)
+            {
+                Point k1 = Point::new_scale(hull[k - 1](0), hull[k - 1](1));
+                Point k2 = Point::new_scale(hull[k - 2](0), hull[k - 2](1));
+
+                if (p.ccw(k2, k1) <= 0)
+                    --k;
+                else
+                    break;
+            }
+
+            hull[k++] = points[i];
+        }
+
+        hull.resize(k);
+
+        assert(hull.front() == hull.back());
+        hull.pop_back();
+    }
+
     return hull;
 }
 
