#ifndef slic3r_Polyline_hpp_
#define slic3r_Polyline_hpp_

#include "libslic3r.h"
#include "Line.hpp"
#include "MultiPoint.hpp"
#include <string>
#include <vector>

namespace Slic3r {

class Polyline;
class ThickPolyline;
typedef std::vector<Polyline> Polylines;
typedef std::vector<ThickPolyline> ThickPolylines;

class Polyline : public MultiPoint {
public:
    Polyline() {};
    Polyline(const Polyline &other) : MultiPoint(other.points) {}
    Polyline(Polyline &&other) : MultiPoint(std::move(other.points)) {}
<<<<<<< HEAD
    Polyline(std::initializer_list<Point> list) : MultiPoint(list) {}
    explicit Polyline(const Point &p1, const Point &p2) { points.reserve(2); points.emplace_back(p1); points.emplace_back(p2); }
=======
    explicit Polyline(const Points &points) : MultiPoint(points) {}
    explicit Polyline(Points &&points) : MultiPoint(std::move(points)) {}
>>>>>>> 4ec4c936
    Polyline& operator=(const Polyline &other) { points = other.points; return *this; }
    Polyline& operator=(Polyline &&other) { points = std::move(other.points); return *this; }
	static Polyline new_scale(const std::vector<Vec2d> &points) {
		Polyline pl;
		pl.points.reserve(points.size());
		for (const Vec2d &pt : points)
			pl.points.emplace_back(Point::new_scale(pt(0), pt(1)));
		return pl;
    }
    
    void append(const Point &point) { this->points.push_back(point); }
    void append(const Points &src) { this->append(src.begin(), src.end()); }
    void append(const Points::const_iterator &begin, const Points::const_iterator &end) { this->points.insert(this->points.end(), begin, end); }
    void append(Points &&src)
    {
        if (this->points.empty()) {
            this->points = std::move(src);
        } else {
            this->points.insert(this->points.end(), src.begin(), src.end());
            src.clear();
        }
    }
    void append(const Polyline &src) 
    { 
        points.insert(points.end(), src.points.begin(), src.points.end());
    }

    void append(Polyline &&src) 
    {
        if (this->points.empty()) {
            this->points = std::move(src.points);
        } else {
            this->points.insert(this->points.end(), src.points.begin(), src.points.end());
            src.points.clear();
        }
    }

    operator Polylines() const;
    operator Line() const;
    Point last_point() const;
    Point leftmost_point() const;
    virtual Lines lines() const;
    void clip_end(double distance);
    void clip_start(double distance);
    void extend_end(double distance);
    void extend_start(double distance);
    Points equally_spaced_points(double distance) const;
    void simplify(double tolerance);
    template <class T> void simplify_by_visibility(const T &area);
    void split_at(const Point &point, Polyline* p1, Polyline* p2) const;
    bool is_straight() const;
};

extern BoundingBox get_extents(const Polyline &polyline);
extern BoundingBox get_extents(const Polylines &polylines);

inline double total_length(const Polylines &polylines) {
    double total = 0;
    for (Polylines::const_iterator it = polylines.begin(); it != polylines.end(); ++it)
        total += it->length();
    return total;
}

inline Lines to_lines(const Polyline &poly) 
{
    Lines lines;
    if (poly.points.size() >= 2) {
        lines.reserve(poly.points.size() - 1);
        for (Points::const_iterator it = poly.points.begin(); it != poly.points.end()-1; ++it)
            lines.push_back(Line(*it, *(it + 1)));
    }
    return lines;
}

inline Lines to_lines(const Polylines &polys) 
{
    size_t n_lines = 0;
    for (size_t i = 0; i < polys.size(); ++ i)
        if (polys[i].points.size() > 1)
            n_lines += polys[i].points.size() - 1;
    Lines lines;
    lines.reserve(n_lines);
    for (size_t i = 0; i < polys.size(); ++ i) {
        const Polyline &poly = polys[i];
        for (Points::const_iterator it = poly.points.begin(); it != poly.points.end()-1; ++it)
            lines.push_back(Line(*it, *(it + 1)));
    }
    return lines;
}

inline void polylines_append(Polylines &dst, const Polylines &src) 
{ 
    dst.insert(dst.end(), src.begin(), src.end());
}

inline void polylines_append(Polylines &dst, Polylines &&src) 
{
    if (dst.empty()) {
        dst = std::move(src);
    } else {
        std::move(std::begin(src), std::end(src), std::back_inserter(dst));
        src.clear();
    }
}

bool remove_degenerate(Polylines &polylines);

class ThickPolyline : public Polyline {
public:
    ThickPolyline() : endpoints(std::make_pair(false, false)) {}
    ThickLines thicklines() const;
    void reverse() {
        Polyline::reverse();
        std::reverse(this->width.begin(), this->width.end());
        std::swap(this->endpoints.first, this->endpoints.second);
    }

    std::vector<coordf_t> width;
    std::pair<bool,bool>  endpoints;
};

class Polyline3 : public MultiPoint3
{
public:
    virtual Lines3 lines() const;
};

typedef std::vector<Polyline3> Polylines3;

}

#endif<|MERGE_RESOLUTION|>--- conflicted
+++ resolved
@@ -19,13 +19,10 @@
     Polyline() {};
     Polyline(const Polyline &other) : MultiPoint(other.points) {}
     Polyline(Polyline &&other) : MultiPoint(std::move(other.points)) {}
-<<<<<<< HEAD
     Polyline(std::initializer_list<Point> list) : MultiPoint(list) {}
     explicit Polyline(const Point &p1, const Point &p2) { points.reserve(2); points.emplace_back(p1); points.emplace_back(p2); }
-=======
     explicit Polyline(const Points &points) : MultiPoint(points) {}
     explicit Polyline(Points &&points) : MultiPoint(std::move(points)) {}
->>>>>>> 4ec4c936
     Polyline& operator=(const Polyline &other) { points = other.points; return *this; }
     Polyline& operator=(Polyline &&other) { points = std::move(other.points); return *this; }
 	static Polyline new_scale(const std::vector<Vec2d> &points) {
