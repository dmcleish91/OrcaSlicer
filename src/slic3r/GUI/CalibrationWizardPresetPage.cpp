#include "CalibrationWizardPresetPage.hpp"
#include "I18N.hpp"
#include "Widgets/Label.hpp"
#include "MsgDialog.hpp"
#include "libslic3r/Print.hpp"

namespace Slic3r { namespace GUI {
static int PA_LINE = 0;
static int PA_PATTERN = 1;

CaliPresetCaliStagePanel::CaliPresetCaliStagePanel(
    wxWindow* parent,
    wxWindowID id,
    const wxPoint& pos,
    const wxSize& size,
    long style)
    : wxPanel(parent, id, pos, size, style)
{
    SetBackgroundColour(*wxWHITE);

    m_top_sizer = new wxBoxSizer(wxVERTICAL);

    create_panel(this);

    this->SetSizer(m_top_sizer);
    m_top_sizer->Fit(this);
}

void CaliPresetCaliStagePanel::create_panel(wxWindow* parent)
{
    auto title = new Label(parent, _L("Calibration Type"));
    title->SetFont(Label::Head_14);
    m_top_sizer->Add(title);
    m_top_sizer->AddSpacer(FromDIP(15));

    m_complete_radioBox = new wxRadioButton(parent, wxID_ANY, _L("Complete Calibration"));
    m_complete_radioBox->SetForegroundColour(*wxBLACK);
    m_complete_radioBox->SetValue(true);
    m_stage = CALI_MANUAL_STAGE_1;
    m_top_sizer->Add(m_complete_radioBox);
    m_top_sizer->AddSpacer(FromDIP(10));

    m_fine_radioBox = new wxRadioButton(parent, wxID_ANY, _L("Fine Calibration based on flow ratio"));
    m_fine_radioBox->SetForegroundColour(*wxBLACK);
    m_top_sizer->Add(m_fine_radioBox);

    auto input_panel = new wxPanel(parent);
    input_panel->Hide();
    auto input_sizer = new wxBoxSizer(wxHORIZONTAL);
    input_panel->SetSizer(input_sizer);
    flow_ratio_input = new TextInput(input_panel, wxEmptyString, "", "", wxDefaultPosition, CALIBRATION_FROM_TO_INPUT_SIZE);
    flow_ratio_input->GetTextCtrl()->SetValidator(wxTextValidator(wxFILTER_NUMERIC));
    float default_flow_ratio = 1.0f;
    auto flow_ratio_str = wxString::Format("%.2f", default_flow_ratio);
    flow_ratio_input->GetTextCtrl()->SetValue(flow_ratio_str);
    input_sizer->AddSpacer(FromDIP(18));
    input_sizer->Add(flow_ratio_input, 0, wxTOP, FromDIP(10));
    m_top_sizer->Add(input_panel);

    m_top_sizer->AddSpacer(PRESET_GAP);

    // events
    m_complete_radioBox->Bind(wxEVT_RADIOBUTTON, [this, input_panel](auto& e) {
        input_panel->Show(false);
        m_stage = CALI_MANUAL_STAGE_1;
        GetParent()->Layout();
        GetParent()->Fit();
        });
    m_fine_radioBox->Bind(wxEVT_RADIOBUTTON, [this, input_panel](auto& e) {
        input_panel->Show();
        m_stage = CALI_MANUAL_STAGE_2;
        GetParent()->Layout();
        GetParent()->Fit();
        });
    flow_ratio_input->GetTextCtrl()->Bind(wxEVT_TEXT_ENTER, [this](auto& e) {
        float flow_ratio = 0.0f;
        if (!CalibUtils::validate_input_flow_ratio(flow_ratio_input->GetTextCtrl()->GetValue(), &flow_ratio)) {
            MessageDialog msg_dlg(nullptr, _L("Please input a valid value (0.0 < flow ratio < 2.0)"), wxEmptyString, wxICON_WARNING | wxOK);
            msg_dlg.ShowModal();
        }
        auto flow_ratio_str = wxString::Format("%.3f", flow_ratio);
        flow_ratio_input->GetTextCtrl()->SetValue(flow_ratio_str);
        m_flow_ratio_value = flow_ratio;
        });
    flow_ratio_input->GetTextCtrl()->Bind(wxEVT_KILL_FOCUS, [this](auto& e) {
        float flow_ratio = 0.0f;
        if (!CalibUtils::validate_input_flow_ratio(flow_ratio_input->GetTextCtrl()->GetValue(), &flow_ratio)) {
            MessageDialog msg_dlg(nullptr, _L("Please input a valid value (0.0 < flow ratio < 2.0)"), wxEmptyString, wxICON_WARNING | wxOK);
            msg_dlg.ShowModal();
        }
        auto flow_ratio_str = wxString::Format("%.3f", flow_ratio);
        flow_ratio_input->GetTextCtrl()->SetValue(flow_ratio_str);
        m_flow_ratio_value = flow_ratio;
        e.Skip();
        });
    Bind(wxEVT_LEFT_DOWN, [this](auto& e) {
        SetFocusIgnoringChildren();
        });
}

void CaliPresetCaliStagePanel::set_cali_stage(CaliPresetStage stage, float value)
{
    if (stage == CaliPresetStage::CALI_MANUAL_STAGE_1) {
        wxCommandEvent radioBox_evt(wxEVT_RADIOBUTTON);
        radioBox_evt.SetEventObject(m_complete_radioBox);
        wxPostEvent(m_complete_radioBox, radioBox_evt);
        m_stage = stage;
    }
    else if(stage == CaliPresetStage::CALI_MANUAL_STAGE_2){
        wxCommandEvent radioBox_evt(wxEVT_RADIOBUTTON);
        radioBox_evt.SetEventObject(m_fine_radioBox);
        wxPostEvent(m_fine_radioBox, radioBox_evt);
        m_stage = stage;
        m_flow_ratio_value = value;
    }
}

void CaliPresetCaliStagePanel::get_cali_stage(CaliPresetStage& stage, float& value)
{
    stage = m_stage;
    value = (m_stage == CALI_MANUAL_STAGE_2) ? m_flow_ratio_value : value;
}

void CaliPresetCaliStagePanel::set_flow_ratio_value(float flow_ratio)
{
    flow_ratio_input->GetTextCtrl()->SetValue(wxString::Format("%.2f", flow_ratio));
    m_flow_ratio_value = flow_ratio;
}

CaliComboBox::CaliComboBox(wxWindow* parent,
    wxString                              title,
    wxArrayString                         values,
    int                                   default_index, // default delected id
    std::function<void(wxCommandEvent&)>  on_value_change,
    wxWindowID                            id,
    const wxPoint&                        pos,
    const wxSize&                         size,
    long                                  style)
    : wxPanel(parent, id, pos, size, style)
    , m_title(title)
    , m_on_value_change_call_back(on_value_change)
{
    SetBackgroundColour(*wxWHITE);
    m_top_sizer = new wxBoxSizer(wxVERTICAL);
    m_top_sizer->AddSpacer(PRESET_GAP);
    auto combo_title = new Label(this, title);
    combo_title->SetFont(Label::Head_14);
    combo_title->Wrap(-1);
    m_top_sizer->Add(combo_title, 0, wxALL, 0);
    m_top_sizer->AddSpacer(FromDIP(10));
    m_combo_box = new ComboBox(this, wxID_ANY, "", wxDefaultPosition, CALIBRATION_COMBOX_SIZE, 0, nullptr, wxCB_READONLY);
    m_top_sizer->Add(m_combo_box, 0, wxALL, 0);
    m_top_sizer->AddSpacer(PRESET_GAP);

    this->SetSizer(m_top_sizer);
    m_top_sizer->Fit(this);

    // set values
    for (int i = 0; i < values.size(); ++i) {
        m_combo_box->AppendString(values[i]);
    }
    m_combo_box->SetSelection(default_index);

    // bind call back function
    if (m_on_value_change_call_back)
        m_combo_box->Bind(wxEVT_COMBOBOX, m_on_value_change_call_back);
}

int CaliComboBox::get_selection() const
{
    if (m_combo_box)
        return m_combo_box->GetSelection();

    return 0;
}

wxString CaliComboBox::get_value() const
{
    if (m_combo_box)
        return m_combo_box->GetValue();

    return wxString();
}

void CaliComboBox::set_values(const wxArrayString &values)
{
    if (m_combo_box) {
        for (int i = 0; i < values.size(); ++i) {
            m_combo_box->AppendString(values[i]);
        }
        m_combo_box->SetSelection(0);
    }
}

CaliPresetWarningPanel::CaliPresetWarningPanel(
    wxWindow* parent,
    wxWindowID id,
    const wxPoint& pos,
    const wxSize& size,
    long style)
    : wxPanel(parent, id, pos, size, style)
{
    SetBackgroundColour(*wxWHITE);

    m_top_sizer = new wxBoxSizer(wxHORIZONTAL);

    create_panel(this);

    this->SetSizer(m_top_sizer);
    m_top_sizer->Fit(this);
}

void CaliPresetWarningPanel::create_panel(wxWindow* parent)
{
    m_warning_text = new Label(parent, wxEmptyString);
    m_warning_text->SetFont(Label::Body_13);
    m_warning_text->SetForegroundColour(wxColour(230, 92, 92));
    m_warning_text->Wrap(CALIBRATION_TEXT_MAX_LENGTH);
    m_top_sizer->Add(m_warning_text, 0, wxEXPAND | wxTOP | wxBOTTOM, FromDIP(5));
}

void CaliPresetWarningPanel::set_warning(wxString text)
{
    m_warning_text->SetLabel(text);
}

CaliPresetCustomRangePanel::CaliPresetCustomRangePanel(
    wxWindow* parent,
    int input_value_nums,
    wxWindowID id,
    const wxPoint& pos,
    const wxSize& size,
    long style)
    : wxPanel(parent, id, pos, size, style)
    , m_input_value_nums(input_value_nums)
{
    SetBackgroundColour(*wxWHITE);

    m_title_texts.resize(input_value_nums);
    m_value_inputs.resize(input_value_nums);

    m_top_sizer = new wxBoxSizer(wxHORIZONTAL);
    create_panel(this);

    this->SetSizer(m_top_sizer);
    m_top_sizer->Fit(this);
}

void CaliPresetCustomRangePanel::set_unit(wxString unit)
{
    for (size_t i = 0; i < m_input_value_nums; ++i) {
        m_value_inputs[i]->SetLabel(unit);
    }
}

void CaliPresetCustomRangePanel::set_titles(wxArrayString titles)
{
    if (titles.size() != m_input_value_nums)
        return;

    for (size_t i = 0; i < m_input_value_nums; ++i) {
        m_title_texts[i]->SetLabel(titles[i]);
    }
}

void CaliPresetCustomRangePanel::set_values(wxArrayString values) {
    if (values.size() != m_input_value_nums)
        return;

    for (size_t i = 0; i < m_input_value_nums; ++i) {
        m_value_inputs[i]->GetTextCtrl()->SetValue(values[i]);
    }
}

wxArrayString CaliPresetCustomRangePanel::get_values()
{
    wxArrayString result;
    for (size_t i = 0; i < m_input_value_nums; ++i) {
        result.push_back(m_value_inputs[i]->GetTextCtrl()->GetValue());
    }
    return result;
}

void CaliPresetCustomRangePanel::create_panel(wxWindow* parent)
{
    wxBoxSizer* horiz_sizer;
    horiz_sizer = new wxBoxSizer(wxHORIZONTAL);

    for (size_t i = 0; i < m_input_value_nums; ++i) {
        if (i > 0) {
            horiz_sizer->Add(FromDIP(10), 0, 0, wxEXPAND, 0);
        }

        wxBoxSizer *item_sizer;
        item_sizer = new wxBoxSizer(wxVERTICAL);
        m_title_texts[i] = new Label(parent, _L("Title"));
        m_title_texts[i]->Wrap(-1);
        m_title_texts[i]->SetFont(::Label::Body_14);
        item_sizer->Add(m_title_texts[i], 0, wxALL, 0);
        m_value_inputs[i] = new TextInput(parent, wxEmptyString, _L("\u2103"), "", wxDefaultPosition, CALIBRATION_FROM_TO_INPUT_SIZE, 0);
        m_value_inputs[i]->GetTextCtrl()->SetValidator(wxTextValidator(wxFILTER_NUMERIC));
        item_sizer->Add(m_value_inputs[i], 0, wxALL, 0);
        horiz_sizer->Add(item_sizer, 0, wxEXPAND, 0);
    }

    m_top_sizer->Add(horiz_sizer, 0, wxEXPAND, 0);
}


CaliPresetTipsPanel::CaliPresetTipsPanel(
    wxWindow* parent,
    wxWindowID id,
    const wxPoint& pos,
    const wxSize& size,
    long style)
    : wxPanel(parent, id, pos, size, style)
{
    this->SetBackgroundColour(wxColour(238, 238, 238));
    this->SetMinSize(wxSize(MIN_CALIBRATION_PAGE_WIDTH, -1));
    
    m_top_sizer = new wxBoxSizer(wxVERTICAL);

    create_panel(this);

    this->SetSizer(m_top_sizer);
    m_top_sizer->Fit(this);
}

void CaliPresetTipsPanel::create_panel(wxWindow* parent)
{
    m_top_sizer->AddSpacer(FromDIP(10));

    auto preset_panel_tips = new Label(parent, _L("A test model will be printed. Please clear the build plate and place it back to the hot bed before calibration."));
    preset_panel_tips->SetFont(Label::Body_14);
    preset_panel_tips->Wrap(CALIBRATION_TEXT_MAX_LENGTH * 1.5f);
    m_top_sizer->Add(preset_panel_tips, 0, wxEXPAND | wxLEFT | wxRIGHT, FromDIP(20));

    m_top_sizer->AddSpacer(FromDIP(10));

    auto info_sizer = new wxFlexGridSizer(0, 3, 0, FromDIP(10));
    info_sizer->SetFlexibleDirection(wxBOTH);
    info_sizer->SetNonFlexibleGrowMode(wxFLEX_GROWMODE_SPECIFIED);

    auto nozzle_temp_sizer = new wxBoxSizer(wxVERTICAL);
    auto nozzle_temp_text = new Label(parent, _L("Nozzle temperature"));
    nozzle_temp_text->SetFont(Label::Body_12);
    m_nozzle_temp = new TextInput(parent, wxEmptyString, _L("\u2103"), "", wxDefaultPosition, CALIBRATION_FROM_TO_INPUT_SIZE, wxTE_READONLY);
    m_nozzle_temp->SetBorderWidth(0);
    nozzle_temp_sizer->Add(nozzle_temp_text, 0, wxALIGN_LEFT);
    nozzle_temp_sizer->Add(m_nozzle_temp, 0, wxEXPAND);
    nozzle_temp_text->Hide();
    m_nozzle_temp->Hide();

    auto bed_temp_sizer = new wxBoxSizer(wxHORIZONTAL);
    auto printing_param_text = new Label(parent, _L("Printing Parameters"));
    printing_param_text->SetFont(Label::Head_12);
    printing_param_text->Wrap(CALIBRATION_TEXT_MAX_LENGTH);
    bed_temp_sizer->Add(printing_param_text, 0, wxALIGN_CENTER | wxRIGHT, FromDIP(20));
    auto bed_temp_text = new Label(parent, _L("Bed temperature"));
    bed_temp_text->SetFont(Label::Body_12);

    m_bed_temp = new Label(parent, _L("- \u2103"));
    m_bed_temp->SetFont(Label::Body_12);
    bed_temp_sizer->Add(bed_temp_text, 0, wxALIGN_CENTER | wxRIGHT, FromDIP(10));
    bed_temp_sizer->Add(m_bed_temp, 0, wxALIGN_CENTER);

    auto max_flow_sizer = new wxBoxSizer(wxVERTICAL);
    auto max_flow_text = new Label(parent, _L("Max volumetric speed"));
    max_flow_text->SetFont(Label::Body_12);
    m_max_volumetric_speed = new TextInput(parent, wxEmptyString, _L("mm\u00B3"), "", wxDefaultPosition, CALIBRATION_FROM_TO_INPUT_SIZE, wxTE_READONLY);
    m_max_volumetric_speed->SetBorderWidth(0);
    max_flow_sizer->Add(max_flow_text, 0, wxALIGN_LEFT);
    max_flow_sizer->Add(m_max_volumetric_speed, 0, wxEXPAND);
    max_flow_text->Hide();
    m_max_volumetric_speed->Hide();

    m_nozzle_temp->GetTextCtrl()->Bind(wxEVT_SET_FOCUS, [](auto&) {});
    m_max_volumetric_speed->GetTextCtrl()->Bind(wxEVT_SET_FOCUS, [](auto&) {});

    info_sizer->Add(nozzle_temp_sizer);
    info_sizer->Add(bed_temp_sizer);
    info_sizer->Add(max_flow_sizer);
    m_top_sizer->Add(info_sizer, 0, wxEXPAND | wxLEFT | wxRIGHT, FromDIP(20));

    m_top_sizer->AddSpacer(FromDIP(10));
}

void CaliPresetTipsPanel::set_params(int nozzle_temp, int bed_temp, float max_volumetric)
{
    wxString text_nozzle_temp = wxString::Format("%d", nozzle_temp);
    m_nozzle_temp->GetTextCtrl()->SetValue(text_nozzle_temp);

    wxString bed_temp_text = wxString::Format("%d", bed_temp);
    if (bed_temp == 0)
        bed_temp_text = "-";
    m_bed_temp->SetLabel(bed_temp_text + _L(" \u2103"));

    wxString flow_val_text = wxString::Format("%0.2f", max_volumetric);
    m_max_volumetric_speed->GetTextCtrl()->SetValue(flow_val_text);
}

void CaliPresetTipsPanel::get_params(int& nozzle_temp, int& bed_temp, float& max_volumetric)
{
    try {
        nozzle_temp = stoi(m_nozzle_temp->GetTextCtrl()->GetValue().ToStdString());
    }
    catch (...) {
        nozzle_temp = 0;
    }
    try {
        bed_temp = stoi(m_bed_temp->GetLabel().ToStdString());
    }
    catch (...) {
        bed_temp = 0;
    }
    try {
        max_volumetric = stof(m_max_volumetric_speed->GetTextCtrl()->GetValue().ToStdString());
    }
    catch (...) {
        max_volumetric = 0.0f;
    }
}

CalibrationPresetPage::CalibrationPresetPage(
    wxWindow* parent,
    CalibMode cali_mode,
    bool custom_range,
    wxWindowID id,
    const wxPoint& pos,
    const wxSize& size,
    long style)
    : CalibrationWizardPage(parent, id, pos, size, style)
    , m_show_custom_range(custom_range)
{
    SetBackgroundColour(*wxWHITE);

    m_cali_mode = cali_mode;
    m_page_type = CaliPageType::CALI_PAGE_PRESET;
    m_cali_filament_mode = CalibrationFilamentMode::CALI_MODEL_SINGLE;
    m_top_sizer = new wxBoxSizer(wxVERTICAL);

    create_page(this);

    this->SetSizer(m_top_sizer);
    m_top_sizer->Fit(this);
}

void CalibrationPresetPage::create_selection_panel(wxWindow* parent)
{
    auto panel_sizer = new wxBoxSizer(wxVERTICAL);

    auto nozzle_combo_text = new Label(parent, _L("Nozzle Diameter"));
    nozzle_combo_text->SetFont(Label::Head_14);
    nozzle_combo_text->Wrap(-1);
    panel_sizer->Add(nozzle_combo_text, 0, wxALL, 0);
    panel_sizer->AddSpacer(FromDIP(10));
    m_comboBox_nozzle_dia = new ComboBox(parent, wxID_ANY, "", wxDefaultPosition, CALIBRATION_COMBOX_SIZE, 0, nullptr, wxCB_READONLY);
    panel_sizer->Add(m_comboBox_nozzle_dia, 0, wxALL, 0);

    panel_sizer->AddSpacer(PRESET_GAP);

    auto plate_type_combo_text = new Label(parent, _L("Plate Type"));
    plate_type_combo_text->SetFont(Label::Head_14);
    plate_type_combo_text->Wrap(-1);
    panel_sizer->Add(plate_type_combo_text, 0, wxALL, 0);
    panel_sizer->AddSpacer(FromDIP(10));
    m_comboBox_bed_type = new ComboBox(parent, wxID_ANY, "", wxDefaultPosition, CALIBRATION_COMBOX_SIZE, 0, nullptr, wxCB_READONLY);
    panel_sizer->Add(m_comboBox_bed_type, 0, wxALL, 0);

    panel_sizer->AddSpacer(PRESET_GAP);

    m_filament_from_panel = new wxPanel(parent);
    m_filament_from_panel->Hide();
    auto filament_from_sizer = new wxBoxSizer(wxVERTICAL);
    auto filament_from_text = new Label(m_filament_from_panel, _L("filament position"));
    filament_from_text->SetFont(Label::Head_14);
    filament_from_sizer->Add(filament_from_text, 0);
    auto raioBox_sizer = new wxFlexGridSizer(2, 1, 0, FromDIP(10));
    m_ams_radiobox = new wxRadioButton(m_filament_from_panel, wxID_ANY, _L("AMS"));
    m_ams_radiobox->SetValue(true);

    raioBox_sizer->Add(m_ams_radiobox, 0);
    m_ext_spool_radiobox = new wxRadioButton(m_filament_from_panel, wxID_ANY, _L("External Spool"));
    raioBox_sizer->Add(m_ext_spool_radiobox, 0);
    filament_from_sizer->Add(raioBox_sizer, 0);
    m_filament_from_panel->SetSizer(filament_from_sizer);
    panel_sizer->Add(m_filament_from_panel, 0, wxBOTTOM, PRESET_GAP);

    auto filament_for_title_sizer = new wxBoxSizer(wxHORIZONTAL);
    auto filament_for_text = new Label(parent, _L("Filament For Calibration"));
    filament_for_text->SetFont(Label::Head_14);
    filament_for_title_sizer->Add(filament_for_text, 0, wxALIGN_CENTER);
    filament_for_title_sizer->AddSpacer(FromDIP(25));
    m_ams_sync_button = new ScalableButton(parent, wxID_ANY, "ams_fila_sync", wxEmptyString, wxDefaultSize, wxDefaultPosition, wxBU_EXACTFIT | wxNO_BORDER, false, 18);
    m_ams_sync_button->SetBackgroundColour(*wxWHITE);
    m_ams_sync_button->SetToolTip(_L("Synchronize filament list from AMS"));
    filament_for_title_sizer->Add(m_ams_sync_button, 0, wxALIGN_CENTER);
    panel_sizer->Add(filament_for_title_sizer);
    panel_sizer->AddSpacer(FromDIP(6));

    parent->SetSizer(panel_sizer);
    panel_sizer->Fit(parent);

    m_ams_radiobox->Bind(wxEVT_RADIOBUTTON, &CalibrationPresetPage::on_choose_ams, this);
    m_ext_spool_radiobox->Bind(wxEVT_RADIOBUTTON, &CalibrationPresetPage::on_choose_ext_spool, this);
    m_ams_sync_button->Bind(wxEVT_BUTTON, [this](wxCommandEvent& e) {
        sync_ams_info(curr_obj);
    });

    m_comboBox_nozzle_dia->Bind(wxEVT_COMBOBOX, &CalibrationPresetPage::on_select_nozzle, this);

    m_comboBox_bed_type->Bind(wxEVT_COMBOBOX, &CalibrationPresetPage::on_select_plate_type, this);
}

#define NOZZLE_LIST_COUNT       4
#define NOZZLE_LIST_DEFAULT     1
float nozzle_diameter_list[NOZZLE_LIST_COUNT] = {0.2, 0.4, 0.6, 0.8 };

void CalibrationPresetPage::init_selection_values()
{
    // init nozzle diameter
    for (int i = 0; i < NOZZLE_LIST_COUNT; i++) {
        m_comboBox_nozzle_dia->AppendString(wxString::Format("%1.1f mm", nozzle_diameter_list[i]));
    }
    m_comboBox_nozzle_dia->SetSelection(NOZZLE_LIST_DEFAULT);

    // init plate type
    int curr_selection = 0;
    const ConfigOptionDef* bed_type_def = print_config_def.get("curr_bed_type");
    if (bed_type_def && bed_type_def->enum_keys_map) {
        for (auto item : bed_type_def->enum_labels) {
            m_comboBox_bed_type->AppendString(_L(item));
        }
        m_comboBox_bed_type->SetSelection(curr_selection);
    }
}

void CalibrationPresetPage::create_filament_list_panel(wxWindow* parent)
{
    auto panel_sizer = new wxBoxSizer(wxVERTICAL);

    m_filament_list_tips = new Label(parent, _L("Tips for calibration material: \n- Materials that can share same hot bed temperature\n- Different filament brand and family(Brand = Bambu, Family = Basic, Matte)"));
    m_filament_list_tips->Hide();
    m_filament_list_tips->SetFont(Label::Body_13);
    m_filament_list_tips->SetForegroundColour(wxColour(145, 145, 145));
    m_filament_list_tips->Wrap(CALIBRATION_TEXT_MAX_LENGTH);
    panel_sizer->Add(m_filament_list_tips, 0, wxBOTTOM, FromDIP(10));

    // ams panel
    m_multi_ams_panel = new wxPanel(parent);
    auto multi_ams_sizer = new wxBoxSizer(wxVERTICAL);
    auto ams_items_sizer = new wxBoxSizer(wxHORIZONTAL);
    for (int i = 0; i < 4; i++) {
        AMSinfo temp_info = AMSinfo{ std::to_string(i), std::vector<Caninfo>{} };
        auto amsitem = new AMSItem(m_multi_ams_panel, wxID_ANY, temp_info);
        amsitem->Bind(wxEVT_LEFT_DOWN, [this, amsitem](wxMouseEvent& e) {
            on_switch_ams(amsitem->m_amsinfo.ams_id);
            e.Skip();
            });
        m_ams_item_list.push_back(amsitem);
        ams_items_sizer->Add(amsitem, 0, wxALIGN_CENTER | wxRIGHT, FromDIP(6));
    }
    multi_ams_sizer->Add(ams_items_sizer, 0);
    multi_ams_sizer->AddSpacer(FromDIP(10));
    m_multi_ams_panel->SetSizer(multi_ams_sizer);

    panel_sizer->Add(m_multi_ams_panel);
    m_multi_ams_panel->Hide();

    auto filament_fgSizer = new wxFlexGridSizer(2, 2, FromDIP(10), CALIBRATION_FGSIZER_HGAP);
    for (int i = 0; i < 4; i++) {
        auto filament_comboBox_sizer = new wxBoxSizer(wxHORIZONTAL);
        wxRadioButton* radio_btn = new wxRadioButton(m_filament_list_panel, wxID_ANY, "");
        CheckBox* check_box = new CheckBox(m_filament_list_panel);
        check_box->SetBackgroundColour(*wxWHITE);
        FilamentComboBox* fcb = new FilamentComboBox(m_filament_list_panel);
        fcb->SetRadioBox(radio_btn);
        fcb->SetCheckBox(check_box);
        fcb->set_select_mode(CalibrationFilamentMode::CALI_MODEL_SINGLE);
        filament_comboBox_sizer->Add(radio_btn, 0, wxALIGN_CENTER);
        filament_comboBox_sizer->Add(check_box, 0, wxALIGN_CENTER | wxRIGHT, FromDIP(8));
        filament_comboBox_sizer->Add(fcb, 0, wxALIGN_CENTER);
        filament_fgSizer->Add(filament_comboBox_sizer, 0);

        fcb->Bind(EVT_CALI_TRAY_CHANGED, &CalibrationPresetPage::on_select_tray, this);

        radio_btn->Bind(wxEVT_RADIOBUTTON, [this](wxCommandEvent& evt) {
            wxCommandEvent event(EVT_CALI_TRAY_CHANGED);
            event.SetEventObject(this);
            wxPostEvent(this, event);
            });
        check_box->Bind(wxEVT_TOGGLEBUTTON, [this](wxCommandEvent& evt) {
            wxCommandEvent event(EVT_CALI_TRAY_CHANGED);
            event.SetEventObject(this);
            wxPostEvent(this, event);
            evt.Skip();
            });
        m_filament_comboBox_list.push_back(fcb);

        if (i == 0)
            radio_btn->SetValue(true);
    }
    panel_sizer->Add(filament_fgSizer, 0);

    parent->SetSizer(panel_sizer);
    panel_sizer->Fit(parent);
}

void CalibrationPresetPage::create_ext_spool_panel(wxWindow* parent)
{
    auto panel_sizer = new wxBoxSizer(wxHORIZONTAL);
    panel_sizer->AddSpacer(FromDIP(10));
    wxRadioButton* radio_btn = new wxRadioButton(parent, wxID_ANY, "");
    CheckBox* check_box = new CheckBox(parent);
    m_virtual_tray_comboBox = new FilamentComboBox(parent);
    m_virtual_tray_comboBox->SetRadioBox(radio_btn);
    m_virtual_tray_comboBox->SetCheckBox(check_box);
    m_virtual_tray_comboBox->set_select_mode(CalibrationFilamentMode::CALI_MODEL_SINGLE);
    radio_btn->SetValue(true);

    m_virtual_tray_comboBox->Bind(EVT_CALI_TRAY_CHANGED, &CalibrationPresetPage::on_select_tray, this);

    panel_sizer->Add(radio_btn, 0, wxALIGN_CENTER | wxTOP, FromDIP(4));
    panel_sizer->Add(check_box, 0, wxALIGN_CENTER | wxTOP, FromDIP(4));
    panel_sizer->Add(m_virtual_tray_comboBox, 0, wxALIGN_CENTER | wxTOP, FromDIP(4));
    parent->SetSizer(panel_sizer);
    panel_sizer->Fit(parent);

    radio_btn->Bind(wxEVT_RADIOBUTTON, [this](wxCommandEvent& evt) {
        wxCommandEvent event(EVT_CALI_TRAY_CHANGED);
        event.SetEventObject(this);
        wxPostEvent(this, event);
        });
}

void CalibrationPresetPage::create_sending_panel(wxWindow* parent)
{
    parent->SetMinSize({ FromDIP(475), FromDIP(200) });
    parent->SetMaxSize({ FromDIP(475), FromDIP(200) });

    auto panel_sizer = new wxBoxSizer(wxVERTICAL);
    parent->SetSizer(panel_sizer);

    m_send_progress_bar = std::shared_ptr<BBLStatusBarSend>(new BBLStatusBarSend(parent));
    m_send_progress_bar->set_cancel_callback_fina([this]() {
            BOOST_LOG_TRIVIAL(info) << "CalibrationWizard::print_job: enter canceled";
            if (CalibUtils::print_job) {
                if (CalibUtils::print_job->is_running()) {
                    BOOST_LOG_TRIVIAL(info) << "calibration_print_job: canceled";
                    CalibUtils::print_job->cancel();
                }
                CalibUtils::print_job->join();
            }
            show_status(CaliPresetStatusNormal);
        });
    panel_sizer->Add(m_send_progress_bar->get_panel(), 0, wxEXPAND);

    m_sw_print_failed_info = new wxScrolledWindow(parent, wxID_ANY, wxDefaultPosition, wxSize(FromDIP(380), FromDIP(125)), wxVSCROLL);
    m_sw_print_failed_info->SetBackgroundColour(*wxWHITE);
    m_sw_print_failed_info->SetScrollRate(0, 5);
    m_sw_print_failed_info->SetMinSize(wxSize(FromDIP(380), FromDIP(125)));
    m_sw_print_failed_info->SetMaxSize(wxSize(FromDIP(380), FromDIP(125)));

    m_sw_print_failed_info->Hide();

    panel_sizer->Add(m_sw_print_failed_info, 0, wxEXPAND);

    // create error info panel
    wxBoxSizer* sizer_print_failed_info = new wxBoxSizer(wxVERTICAL);
    m_sw_print_failed_info->SetSizer(sizer_print_failed_info);

    wxBoxSizer* sizer_error_code = new wxBoxSizer(wxHORIZONTAL);
    wxBoxSizer* sizer_error_desc = new wxBoxSizer(wxHORIZONTAL);
    wxBoxSizer* sizer_extra_info = new wxBoxSizer(wxHORIZONTAL);

    auto st_title_error_code = new Label(m_sw_print_failed_info, _L("Error code"));
    auto st_title_error_code_doc = new Label(m_sw_print_failed_info, ": ");
    m_st_txt_error_code = new Label(m_sw_print_failed_info, wxEmptyString);
    st_title_error_code->SetForegroundColour(0x909090);
    st_title_error_code_doc->SetForegroundColour(0x909090);
    m_st_txt_error_code->SetForegroundColour(0x909090);
    st_title_error_code->SetFont(::Label::Body_13);
    st_title_error_code_doc->SetFont(::Label::Body_13);
    m_st_txt_error_code->SetFont(::Label::Body_13);
    st_title_error_code->SetMinSize(wxSize(FromDIP(74), -1));
    st_title_error_code->SetMaxSize(wxSize(FromDIP(74), -1));
    m_st_txt_error_code->SetMinSize(wxSize(FromDIP(260), -1));
    m_st_txt_error_code->SetMaxSize(wxSize(FromDIP(260), -1));
    sizer_error_code->Add(st_title_error_code, 0, wxALL, 0);
    sizer_error_code->Add(st_title_error_code_doc, 0, wxALL, 0);
    sizer_error_code->Add(m_st_txt_error_code, 0, wxALL, 0);

    auto st_title_error_desc = new Label(m_sw_print_failed_info, _L("Error desc"));
    auto st_title_error_desc_doc = new Label(m_sw_print_failed_info, ": ");
    m_st_txt_error_desc = new Label(m_sw_print_failed_info, wxEmptyString);
    st_title_error_desc->SetForegroundColour(0x909090);
    st_title_error_desc_doc->SetForegroundColour(0x909090);
    m_st_txt_error_desc->SetForegroundColour(0x909090);
    st_title_error_desc->SetFont(::Label::Body_13);
    st_title_error_desc_doc->SetFont(::Label::Body_13);
    m_st_txt_error_desc->SetFont(::Label::Body_13);
    st_title_error_desc->SetMinSize(wxSize(FromDIP(74), -1));
    st_title_error_desc->SetMaxSize(wxSize(FromDIP(74), -1));
    m_st_txt_error_desc->SetMinSize(wxSize(FromDIP(260), -1));
    m_st_txt_error_desc->SetMaxSize(wxSize(FromDIP(260), -1));
    sizer_error_desc->Add(st_title_error_desc, 0, wxALL, 0);
    sizer_error_desc->Add(st_title_error_desc_doc, 0, wxALL, 0);
    sizer_error_desc->Add(m_st_txt_error_desc, 0, wxALL, 0);

    auto st_title_extra_info = new Label(m_sw_print_failed_info, _L("Extra info"));
    auto st_title_extra_info_doc = new Label(m_sw_print_failed_info, ": ");
    m_st_txt_extra_info = new Label(m_sw_print_failed_info, wxEmptyString);
    st_title_extra_info->SetForegroundColour(0x909090);
    st_title_extra_info_doc->SetForegroundColour(0x909090);
    m_st_txt_extra_info->SetForegroundColour(0x909090);
    st_title_extra_info->SetFont(::Label::Body_13);
    st_title_extra_info_doc->SetFont(::Label::Body_13);
    m_st_txt_extra_info->SetFont(::Label::Body_13);
    st_title_extra_info->SetMinSize(wxSize(FromDIP(74), -1));
    st_title_extra_info->SetMaxSize(wxSize(FromDIP(74), -1));
    m_st_txt_extra_info->SetMinSize(wxSize(FromDIP(260), -1));
    m_st_txt_extra_info->SetMaxSize(wxSize(FromDIP(260), -1));
    sizer_extra_info->Add(st_title_extra_info, 0, wxALL, 0);
    sizer_extra_info->Add(st_title_extra_info_doc, 0, wxALL, 0);
    sizer_extra_info->Add(m_st_txt_extra_info, 0, wxALL, 0);

    sizer_print_failed_info->Add(sizer_error_code, 0, wxLEFT, 5);
    sizer_print_failed_info->Add(0, 0, 0, wxTOP, FromDIP(3));
    sizer_print_failed_info->Add(sizer_error_desc, 0, wxLEFT, 5);
    sizer_print_failed_info->Add(0, 0, 0, wxTOP, FromDIP(3));
    sizer_print_failed_info->Add(sizer_extra_info, 0, wxLEFT, 5);

    Bind(EVT_SHOW_ERROR_INFO, [this](auto& e) {
        show_send_failed_info(true);
    });
}

void CalibrationPresetPage::create_page(wxWindow* parent)
{
    m_page_caption = new CaliPageCaption(parent, m_cali_mode);
    m_page_caption->show_prev_btn(true);
    m_top_sizer->Add(m_page_caption, 0, wxEXPAND, 0);

    if (m_cali_mode == CalibMode::Calib_Flow_Rate) {
        wxArrayString steps;
        steps.Add(_L("Preset"));
        steps.Add(_L("Calibration1"));
        steps.Add(_L("Calibration2"));
        steps.Add(_L("Record Factor"));
        m_step_panel = new CaliPageStepGuide(parent, steps);
        m_step_panel->set_steps(0);
    }
    else {
        wxArrayString steps;
        steps.Add(_L("Preset"));
        steps.Add(_L("Calibration"));
        steps.Add(_L("Record Factor"));
        m_step_panel = new CaliPageStepGuide(parent, steps);
        m_step_panel->set_steps(0);
    }

    m_top_sizer->Add(m_step_panel, 0, wxEXPAND, 0);

    m_cali_stage_panel = new CaliPresetCaliStagePanel(parent);
    m_top_sizer->Add(m_cali_stage_panel, 0);

    m_selection_panel = new wxPanel(parent);
    m_selection_panel->SetBackgroundColour(*wxWHITE);
    create_selection_panel(m_selection_panel);
    init_selection_values();

    m_filament_list_panel = new wxPanel(parent);
    m_filament_list_panel->SetBackgroundColour(*wxWHITE);
    create_filament_list_panel(m_filament_list_panel);

    if (m_cali_mode == CalibMode::Calib_PA_Line || m_cali_mode == CalibMode::Calib_PA_Pattern) {
        wxArrayString pa_cali_modes;
        pa_cali_modes.push_back(_L("Line"));
        pa_cali_modes.push_back(_L("Pattern"));
        m_pa_cali_method_combox = new CaliComboBox(parent, _L("Method"), pa_cali_modes);
    }
    
    m_ext_spool_panel = new wxPanel(parent);
    create_ext_spool_panel(m_ext_spool_panel);
    m_ext_spool_panel->Hide();

    m_warning_panel = new CaliPresetWarningPanel(parent);

    m_tips_panel = new CaliPresetTipsPanel(parent);

    m_sending_panel = new wxPanel(parent);
    m_sending_panel->SetBackgroundColour(*wxWHITE);
    create_sending_panel(m_sending_panel);

    m_sending_panel->Hide();

    m_custom_range_panel = new CaliPresetCustomRangePanel(parent);

    m_action_panel = new CaliPageActionPanel(parent, m_cali_mode, CaliPageType::CALI_PAGE_PRESET);

    m_statictext_printer_msg = new Label(this, wxEmptyString, wxALIGN_CENTER_HORIZONTAL);
    m_statictext_printer_msg->SetFont(::Label::Body_13);
    m_statictext_printer_msg->Hide();

    m_top_sizer->Add(m_selection_panel, 0);
    m_top_sizer->Add(m_filament_list_panel, 0);
    m_top_sizer->Add(m_ext_spool_panel, 0);
    m_top_sizer->Add(m_pa_cali_method_combox, 0);
    m_top_sizer->Add(m_custom_range_panel, 0);
    m_top_sizer->AddSpacer(FromDIP(15));
    m_top_sizer->Add(m_warning_panel, 0);
    m_top_sizer->Add(m_tips_panel, 0);
    m_top_sizer->AddSpacer(PRESET_GAP);
    m_top_sizer->Add(m_sending_panel, 0, wxALIGN_CENTER);
    m_top_sizer->Add(m_statictext_printer_msg, 0, wxALIGN_CENTER_HORIZONTAL, 0);
    m_top_sizer->Add(m_action_panel, 0, wxEXPAND, 0);

    Bind(EVT_CALI_TRAY_CHANGED, &CalibrationPresetPage::on_select_tray, this);
}

void CalibrationPresetPage::update_print_status_msg(wxString msg, bool is_warning)
{
    update_priner_status_msg(msg, is_warning);
}

wxString CalibrationPresetPage::format_text(wxString& m_msg)
{
    if (wxGetApp().app_config->get("language") != "zh_CN") { return m_msg; }

    wxString out_txt = m_msg;
    wxString count_txt = "";
    int      new_line_pos = 0;

    for (int i = 0; i < m_msg.length(); i++) {
        auto text_size = m_statictext_printer_msg->GetTextExtent(count_txt);
        if (text_size.x < (FromDIP(600))) {
            count_txt += m_msg[i];
        }
        else {
            out_txt.insert(i - 1, '\n');
            count_txt = "";
        }
    }
    return out_txt;
}

void CalibrationPresetPage::stripWhiteSpace(std::string& str)
{
    if (str == "") { return; }

    string::iterator cur_it;
    cur_it = str.begin();

    while (cur_it != str.end()) {
        if ((*cur_it) == '\n' || (*cur_it) == ' ') {
            cur_it = str.erase(cur_it);
        }
        else {
            cur_it++;
        }
    }
}

void CalibrationPresetPage::update_priner_status_msg(wxString msg, bool is_warning)
{
    auto colour = is_warning ? wxColour(0xFF, 0x6F, 0x00) : wxColour(0x6B, 0x6B, 0x6B);
    m_statictext_printer_msg->SetForegroundColour(colour);

    if (msg.empty()) {
        if (!m_statictext_printer_msg->GetLabel().empty()) {
            m_statictext_printer_msg->SetLabel(wxEmptyString);
            m_statictext_printer_msg->Hide();
            Layout();
            Fit();
        }
    }
    else {
        msg = format_text(msg);

        auto str_new = msg.ToStdString();
        stripWhiteSpace(str_new);

        auto str_old = m_statictext_printer_msg->GetLabel().ToStdString();
        stripWhiteSpace(str_old);

        if (str_new != str_old) {
            if (m_statictext_printer_msg->GetLabel() != msg) {
                m_statictext_printer_msg->SetLabel(msg);
                m_statictext_printer_msg->SetMinSize(wxSize(FromDIP(600), -1));
                m_statictext_printer_msg->SetMaxSize(wxSize(FromDIP(600), -1));
                m_statictext_printer_msg->Wrap(FromDIP(600));
                m_statictext_printer_msg->Show();
                Layout();
                Fit();
            }
        }
    }
}

void CalibrationPresetPage::on_select_nozzle(wxCommandEvent& evt)
{
    update_combobox_filaments(curr_obj);
}

void CalibrationPresetPage::on_select_plate_type(wxCommandEvent& evt)
{
    select_default_compatible_filament();
    check_filament_compatible();
}

void CalibrationPresetPage::on_choose_ams(wxCommandEvent& event)
{
    select_default_compatible_filament();

    m_filament_list_panel->Show();
    m_ams_sync_button->Show();
    m_ext_spool_panel->Hide();
    Layout();
}

void CalibrationPresetPage::on_choose_ext_spool(wxCommandEvent& event)
{
    m_filament_list_panel->Hide();
    m_ams_sync_button->Hide();
    m_ext_spool_panel->Show();
    Layout();
}

void CalibrationPresetPage::on_select_tray(wxCommandEvent& event)
{
    check_filament_compatible();

    on_recommend_input_value();
}

void CalibrationPresetPage::on_switch_ams(std::string ams_id)
{
    for (auto i = 0; i < m_ams_item_list.size(); i++) {
        AMSItem* item = m_ams_item_list[i];
        if (item->m_amsinfo.ams_id == ams_id) {
            item->OnSelected();
        }
        else {
            item->UnSelected();
        }
    }

    update_filament_combobox(ams_id);

    select_default_compatible_filament();

    Layout();
}

void CalibrationPresetPage::on_recommend_input_value()
{
    //TODO fix this
    std::map<int, Preset *> selected_filaments = get_selected_filaments();
    if (selected_filaments.empty())
        return;

    if (m_cali_mode == CalibMode::Calib_PA_Line) {

    }
    else if (m_cali_mode == CalibMode::Calib_Flow_Rate && m_cali_stage_panel) {
        Preset *selected_filament_preset = selected_filaments.begin()->second;
        if (selected_filament_preset) {
            const ConfigOptionFloats* flow_ratio_opt = selected_filament_preset->config.option<ConfigOptionFloats>("filament_flow_ratio");
            if (flow_ratio_opt) {
                m_cali_stage_panel->set_flow_ratio_value(flow_ratio_opt->get_at(0));
            }
        }
    }
    else if (m_cali_mode == CalibMode::Calib_Vol_speed_Tower) {
        Preset* selected_filament_preset = selected_filaments.begin()->second;
        if (selected_filament_preset) {
            if (m_custom_range_panel) {
                const ConfigOptionFloats* speed_opt = selected_filament_preset->config.option<ConfigOptionFloats>("filament_max_volumetric_speed");
                if (speed_opt) {
                    double max_volumetric_speed = speed_opt->get_at(0);
                    wxArrayString values;
                    values.push_back(wxString::Format("%.2f", max_volumetric_speed - 5));
                    values.push_back(wxString::Format("%.2f", max_volumetric_speed + 5));
                    values.push_back(wxString::Format("%.2f", 0.5f));
                    m_custom_range_panel->set_values(values);
                }
            }
        }
    }
}

void CalibrationPresetPage::check_filament_compatible()
{
    std::map<int, Preset*> selected_filaments = get_selected_filaments();
    std::string incompatiable_filament_name;
    std::string error_tips;
    int bed_temp = 0;

    std::vector<Preset*> selected_filaments_list;
    for (auto& item: selected_filaments)
        selected_filaments_list.push_back(item.second);

    if (!is_filaments_compatiable(selected_filaments_list, bed_temp, incompatiable_filament_name, error_tips)) {
        m_tips_panel->set_params(0, 0, 0.0f);
        if (!error_tips.empty()) {
            wxString tips = from_u8(error_tips);
            m_warning_panel->set_warning(tips);
        } else {
            wxString tips = wxString::Format(_L("%s is not compatible with %s"), m_comboBox_bed_type->GetValue(), incompatiable_filament_name);
            m_warning_panel->set_warning(tips);
        }
        m_has_filament_incompatible = true;
        update_show_status();
    } else {
        m_tips_panel->set_params(0, bed_temp, 0);
        m_warning_panel->set_warning("");
        m_has_filament_incompatible = false;
        update_show_status();
    }

    Layout();
}

bool CalibrationPresetPage::is_filaments_compatiable(const std::vector<Preset*>& prests)
{
    std::string incompatiable_filament_name;
    std::string error_tips;
    int bed_temp = 0;
    return is_filaments_compatiable(prests, bed_temp, incompatiable_filament_name, error_tips);
}

bool CalibrationPresetPage::is_filament_in_blacklist(Preset* preset, std::string& error_tips)
{
    if (m_ams_radiobox->GetValue() && wxGetApp().app_config->get("skip_ams_blacklist_check") != "true") {
        bool in_blacklist = false;
        std::string action;
        std::string info;
        std::string filamnt_type;
        preset->get_filament_type(filamnt_type);

        if (preset->vendor) {
            DeviceManager::check_filaments_in_blacklist(preset->vendor->name, filamnt_type, in_blacklist, action, info);
        }

        if (in_blacklist) {
            error_tips = info;
            if (action == "prohibition") {
                return false;
            }
            else if (action == "warning") {
                return true;
            }
        }
        else {
            error_tips = "";
            return true;
        }
    }
    if (m_ext_spool_radiobox->GetValue()) {
        if (m_cali_mode == CalibMode::Calib_PA_Line && m_cali_method == CalibrationMethod::CALI_METHOD_AUTO) {
            std::string filamnt_type;
            preset->get_filament_type(filamnt_type);
            if (filamnt_type == "TPU") {
                error_tips = _u8L("TPU is not supported for Flow Dynamics Auto-Calibration.");
                return false;
            }
        }
    }
    return true;
}

bool CalibrationPresetPage::is_filaments_compatiable(const std::vector<Preset*> &prests,
    int& bed_temp,
    std::string& incompatiable_filament_name,
    std::string& error_tips)
{
    if (prests.empty()) return true;

    bed_temp = 0;
    std::vector<std::string> filament_types;
    for (auto &item : prests) {
        if (!item)
            continue;

        // update bed temperature
        BedType curr_bed_type = BedType(m_comboBox_bed_type->GetSelection() + btDefault + 1);
        const ConfigOptionInts *opt_bed_temp_ints = item->config.option<ConfigOptionInts>(get_bed_temp_key(curr_bed_type));
        int bed_temp_int = 0;
        if (opt_bed_temp_ints) {
            bed_temp_int = opt_bed_temp_ints->get_at(0);
        }

        if (bed_temp_int <= 0) {
            if (!item->alias.empty())
                incompatiable_filament_name = item->alias;
            else
                incompatiable_filament_name = item->name;

            return false;
        } else {
            // set for first preset
            if (bed_temp == 0)
                bed_temp = bed_temp_int;
        }
        std::string display_filament_type;
        filament_types.push_back(item->config.get_filament_type(display_filament_type, 0));

        // check is it in the filament blacklist
        if (!is_filament_in_blacklist(item, error_tips))
            return false;
    }

    if (!Print::check_multi_filaments_compatibility(filament_types)) {
        error_tips = _u8L("Can not print multiple filaments which have large difference of temperature together. Otherwise, the extruder and nozzle may be blocked or damaged during printing");
        return false;
    }

    return true;
}

void CalibrationPresetPage::update_plate_type_collection(CalibrationMethod method)
{
    m_comboBox_bed_type->Clear();
    const ConfigOptionDef* bed_type_def = print_config_def.get("curr_bed_type");
    if (bed_type_def && bed_type_def->enum_keys_map) {
        for (int i = 0; i < bed_type_def->enum_labels.size(); i++) {
            if(btDefault + 1 + i == btPTE) {
                if (method == CalibrationMethod::CALI_METHOD_AUTO) {
                    continue;
                }
            }
            m_comboBox_bed_type->AppendString(_L(bed_type_def->enum_labels[i]));
        }
        m_comboBox_bed_type->SetSelection(0);
    }
}

void CalibrationPresetPage::update_combobox_filaments(MachineObject* obj)
{
    if (!obj) return;

    if (!obj->is_info_ready())
        return;

    //step 1: update combobox filament list
    float nozzle_value = get_nozzle_value();
    obj->cali_selected_nozzle_dia = nozzle_value;
    if (nozzle_value < 1e-3) {
        return;
    }

    Preset* printer_preset = get_printer_preset(obj, nozzle_value);

    // sync ams filaments list info
    PresetBundle* preset_bundle = wxGetApp().preset_bundle;
    if (preset_bundle && printer_preset) {
        preset_bundle->set_calibrate_printer(printer_preset->name);
    }

    //step 2: sync ams info from object by default
    sync_ams_info(obj);

    //step 3: select the default compatible filament to calibration
    select_default_compatible_filament();
}

bool CalibrationPresetPage::is_blocking_printing()
{
    DeviceManager* dev = Slic3r::GUI::wxGetApp().getDeviceManager();
    if (!dev) return true;

    MachineObject* obj_ = dev->get_selected_machine();
    if (obj_ == nullptr) return true;

    PresetBundle* preset_bundle = wxGetApp().preset_bundle;
    auto source_model = preset_bundle->printers.get_edited_preset().get_printer_type(preset_bundle);
    auto target_model = obj_->printer_type;

    if (source_model != target_model) {
        std::vector<std::string> compatible_machine = dev->get_compatible_machine(target_model);
        vector<std::string>::iterator it = find(compatible_machine.begin(), compatible_machine.end(), source_model);
        if (it == compatible_machine.end()) {
            return true;
        }
    }

    return false;
}

void CalibrationPresetPage::update_show_status()
{
    if (get_status() == CaliPresetPageStatus::CaliPresetStatusSending)
        return;

    if (get_status() == CaliPresetPageStatus::CaliPresetStatusSendingCanceled)
        return;

    NetworkAgent* agent = Slic3r::GUI::wxGetApp().getAgent();
    DeviceManager* dev = Slic3r::GUI::wxGetApp().getDeviceManager();
    if (!agent) {return;}
    if (!dev) return;
    dev->check_pushing();

    MachineObject* obj_ = dev->get_selected_machine();
    if (!obj_) {
        if (agent->is_user_login()) {
            show_status(CaliPresetPageStatus::CaliPresetStatusInvalidPrinter);
        }
        else {
            show_status(CaliPresetPageStatus::CaliPresetStatusNoUserLogin);
        }
        return;
    }

    if (!obj_->is_lan_mode_printer()) {
        if (!agent->is_server_connected()) {
            agent->refresh_connection();
            show_status(CaliPresetPageStatus::CaliPresetStatusConnectingServer);
            return;
        }
    }

    if (wxGetApp().app_config && wxGetApp().app_config->get("internal_debug").empty()) {
        if (obj_->upgrade_force_upgrade) {
            show_status(CaliPresetPageStatus::CaliPresetStatusNeedForceUpgrading);
            return;
        }

        if (obj_->upgrade_consistency_request) {
            show_status(CaliPresetStatusNeedConsistencyUpgrading);
            return;
        }
    }

    //if (is_blocking_printing()) {
    //    show_status(CaliPresetPageStatus::CaliPresetStatusUnsupportedPrinter);
    //    return;
    //}
    //else
    if (obj_->is_connecting() || !obj_->is_connected()) {
        show_status(CaliPresetPageStatus::CaliPresetStatusInConnecting);
        return;
    }
    else if (obj_->is_in_upgrading()) {
        show_status(CaliPresetPageStatus::CaliPresetStatusInUpgrading);
        return;
    }
    else if (obj_->is_system_printing()) {
        show_status(CaliPresetPageStatus::CaliPresetStatusInSystemPrinting);
        return;
    }
    else if (obj_->is_in_printing()) {
        show_status(CaliPresetPageStatus::CaliPresetStatusInPrinting);
        return;
    }
    else if (need_check_sdcard(obj_) && obj_->get_sdcard_state() == MachineObject::SdcardState::NO_SDCARD) {
        show_status(CaliPresetPageStatus::CaliPresetStatusNoSdcard);
        return;
    }

    // check sdcard when if lan mode printer
    if (obj_->is_lan_mode_printer()) {
        if (obj_->get_sdcard_state() == MachineObject::SdcardState::NO_SDCARD) {
            show_status(CaliPresetPageStatus::CaliPresetStatusLanModeNoSdcard);
            return;
        }
    }

    if (m_has_filament_incompatible) {
        show_status(CaliPresetPageStatus::CaliPresetStatusFilamentIncompatible);
        return;
    }

    show_status(CaliPresetPageStatus::CaliPresetStatusNormal);
}


bool CalibrationPresetPage::need_check_sdcard(MachineObject* obj)
{
    if (!obj) return false;

    bool need_check = false;
    if (obj->get_printer_series() == PrinterSeries::SERIES_X1) {
        if (m_cali_mode == CalibMode::Calib_Flow_Rate && m_cali_method == CalibrationMethod::CALI_METHOD_MANUAL) {
            need_check = true;
        }
        else if (m_cali_mode == CalibMode::Calib_Vol_speed_Tower && m_cali_method == CalibrationMethod::CALI_METHOD_MANUAL)
        {
            need_check =  true;
        }
    }
    else if (obj->get_printer_series() == PrinterSeries::SERIES_P1P) {
        if (m_cali_mode == CalibMode::Calib_Flow_Rate && m_cali_method == CalibrationMethod::CALI_METHOD_MANUAL) {
            need_check =  true;
        }
        else if (m_cali_mode == CalibMode::Calib_Vol_speed_Tower && m_cali_method == CalibrationMethod::CALI_METHOD_MANUAL) {
            need_check =  true;
        }
    }
    else {
        assert(false);
        return false;
    }

    return need_check;
}

void CalibrationPresetPage::show_status(CaliPresetPageStatus status)
{
    if (status == CaliPresetPageStatus::CaliPresetStatusSending) {
        sending_mode();
    }
    else {
        prepare_mode();
    }

    if (m_page_status != status)
        //BOOST_LOG_TRIVIAL(info) << "CalibrationPresetPage: show_status = " << status << "(" << get_print_status_info(status) << ")";
    m_page_status = status;

    // other
    if (status == CaliPresetPageStatus::CaliPresetStatusInit) {
        update_print_status_msg(wxEmptyString, false);
        Enable_Send_Button(false);
    }
    else if (status == CaliPresetPageStatus::CaliPresetStatusNormal) {
        m_sending_panel->Show(false);
        update_print_status_msg(wxEmptyString, false);
        Enable_Send_Button(true);
        Layout();
        Fit();
    }
    else if (status == CaliPresetPageStatus::CaliPresetStatusNoUserLogin) {
        wxString msg_text = _L("No login account, only printers in LAN mode are displayed");
        update_print_status_msg(msg_text, false);
        Enable_Send_Button(false);
    }
    else if (status == CaliPresetPageStatus::CaliPresetStatusInvalidPrinter) {
        update_print_status_msg(wxEmptyString, true);
        Enable_Send_Button(false);
    }
    else if (status == CaliPresetPageStatus::CaliPresetStatusConnectingServer) {
        wxString msg_text = _L("Connecting to server");
        update_print_status_msg(msg_text, true);
        Enable_Send_Button(false);
    }
    else if (status == CaliPresetPageStatus::CaliPresetStatusInUpgrading) {
        wxString msg_text = _L("Cannot send the print job when the printer is updating firmware");
        update_print_status_msg(msg_text, true);
        Enable_Send_Button(false);
    }
    else if (status == CaliPresetPageStatus::CaliPresetStatusInSystemPrinting) {
        wxString msg_text = _L("The printer is executing instructions. Please restart printing after it ends");
        update_print_status_msg(msg_text, true);
        Enable_Send_Button(false);
    }
    else if (status == CaliPresetPageStatus::CaliPresetStatusInPrinting) {
        wxString msg_text = _L("The printer is busy on other print job");
        update_print_status_msg(msg_text, true);
        Enable_Send_Button(false);
    }
    else if (status == CaliPresetPageStatus::CaliPresetStatusSending) {
        m_sending_panel->Show();
        Enable_Send_Button(false);
        Layout();
        Fit();
    }
    else if (status == CaliPresetPageStatus::CaliPresetStatusSendingCanceled) {
        Enable_Send_Button(true);
    }
    else if (status == CaliPresetPageStatus::CaliPresetStatusLanModeNoSdcard) {
        wxString msg_text = _L("An SD card needs to be inserted before printing via LAN.");
        update_print_status_msg(msg_text, true);
        Enable_Send_Button(true);
    }
    else if (status == CaliPresetPageStatus::CaliPresetStatusNoSdcard) {
        wxString msg_text = _L("An SD card needs to be inserted before printing.");
        update_print_status_msg(msg_text, true);
        Enable_Send_Button(false);
    }
    else if (status == CaliPresetPageStatus::CaliPresetStatusNeedForceUpgrading) {
        wxString msg_text = _L("Cannot send the print job to a printer whose firmware is required to get updated.");
        update_print_status_msg(msg_text, true);
        Enable_Send_Button(false);
    }
    else if (status == CaliPresetPageStatus::CaliPresetStatusNeedConsistencyUpgrading) {
        wxString msg_text = _L("Cannot send the print job to a printer whose firmware is required to get updated.");
        update_print_status_msg(msg_text, true);
        Enable_Send_Button(false);
    }
    else if (status == CaliPresetPageStatus::CaliPresetStatusFilamentIncompatible) {
        update_print_status_msg(wxEmptyString, false);
        Enable_Send_Button(false);
    }
    else if (status == CaliPresetPageStatus::CaliPresetStatusInConnecting) {
        wxString msg_text = _L("Connecting to printer");
        update_print_status_msg(msg_text, true);
        Enable_Send_Button(false);
    }

    Layout();
}

void CalibrationPresetPage::Enable_Send_Button(bool enable)
{
    m_action_panel->enable_button(CaliPageActionType::CALI_ACTION_CALI, enable);
}

void CalibrationPresetPage::prepare_mode()
{
    Enable_Send_Button(true);
    m_action_panel->show_button(CaliPageActionType::CALI_ACTION_CALI, true);
}

void CalibrationPresetPage::sending_mode()
{
    Enable_Send_Button(false);
    m_action_panel->show_button(CaliPageActionType::CALI_ACTION_CALI, false);
}


float CalibrationPresetPage::get_nozzle_value()
{
    double nozzle_value = 0.0;
    wxString nozzle_value_str = m_comboBox_nozzle_dia->GetValue();
    try {
        nozzle_value_str.ToDouble(&nozzle_value);
    }
    catch (...) {
        ;
    }

    return nozzle_value;
}

void CalibrationPresetPage::update(MachineObject* obj)
{
    curr_obj = obj;
    
    //update printer status
    update_show_status();

}

void CalibrationPresetPage::on_device_connected(MachineObject* obj)
{   
    init_with_machine(obj);
    update_combobox_filaments(obj);
}

void CalibrationPresetPage::update_print_error_info(int code, const std::string& msg, const std::string& extra)
{
    m_print_error_code = code;
    m_print_error_msg = msg;
    m_print_error_extra = extra;
}

void CalibrationPresetPage::show_send_failed_info(bool show, int code, wxString description, wxString extra) 
{
    if (show) {
        if (!m_sw_print_failed_info->IsShown()) {
            m_sw_print_failed_info->Show(true);

            m_st_txt_error_code->SetLabelText(wxString::Format("%d", m_print_error_code));
            m_st_txt_error_desc->SetLabelText(wxGetApp().filter_string(m_print_error_msg));
            m_st_txt_extra_info->SetLabelText(wxGetApp().filter_string(m_print_error_extra));

            m_st_txt_error_code->Wrap(FromDIP(260));
            m_st_txt_error_desc->Wrap(FromDIP(260));
            m_st_txt_extra_info->Wrap(FromDIP(260));
        }
        else {
            m_sw_print_failed_info->Show(false);
        }
        Layout();
        Fit();
    }
    else {
        if (!m_sw_print_failed_info->IsShown()) { return; }
        m_sw_print_failed_info->Show(false);
        m_st_txt_error_code->SetLabelText(wxEmptyString);
        m_st_txt_error_desc->SetLabelText(wxEmptyString);
        m_st_txt_extra_info->SetLabelText(wxEmptyString);
        Layout();
        Fit();
    }
}

void CalibrationPresetPage::set_cali_filament_mode(CalibrationFilamentMode mode)
{
    CalibrationWizardPage::set_cali_filament_mode(mode);

    for (int i = 0; i < m_filament_comboBox_list.size(); i++) {
        m_filament_comboBox_list[i]->set_select_mode(mode);
    }

    if (mode == CALI_MODEL_MULITI) {
        m_filament_list_tips->Show();
    }
    else {
        m_filament_list_tips->Hide();
    }
}

void CalibrationPresetPage::set_cali_method(CalibrationMethod method)
{
    CalibrationWizardPage::set_cali_method(method);
    if (method == CalibrationMethod::CALI_METHOD_MANUAL) {
        if (m_cali_mode == CalibMode::Calib_Flow_Rate) {
            wxArrayString steps;
            steps.Add(_L("Preset"));
            steps.Add(_L("Calibration1"));
            steps.Add(_L("Calibration2"));
            steps.Add(_L("Record Factor"));
            m_step_panel->set_steps_string(steps);
            m_step_panel->set_steps(0);
            if (m_cali_stage_panel)
                m_cali_stage_panel->Show();

            if (m_pa_cali_method_combox)
                m_pa_cali_method_combox->Show(false);

            if (m_custom_range_panel)
                m_custom_range_panel->Show(false);
        }
        else if (m_cali_mode == CalibMode::Calib_PA_Line || m_cali_mode == CalibMode::Calib_PA_Pattern) {
            if (m_cali_stage_panel)
                m_cali_stage_panel->Show(false);

            if (m_pa_cali_method_combox)
                m_pa_cali_method_combox->Show();

            if (m_custom_range_panel) {
                wxArrayString titles;
                titles.push_back(_L("From k Value"));
                titles.push_back(_L("To k Value"));
                titles.push_back(_L("Step value"));
                m_custom_range_panel->set_titles(titles);

                wxArrayString values;
<<<<<<< HEAD
                values.push_back(_L("0"));
                values.push_back(_L("0.5"));
                values.push_back(_L("0.005"));
=======
                ExtruderType extruder_type  = ExtruderType::etDirectDrive;
                Preset* printer_preset = get_printer_preset(curr_obj, get_nozzle_value());
                if (printer_preset) {
                    extruder_type = ExtruderType(printer_preset->config.opt_enum("extruder_type", 0));
                }
                if (extruder_type == ExtruderType::etBowden) {
                    values.push_back(wxString::Format(wxT("%.0f"), 0));
                    values.push_back(wxString::Format(wxT("%.1f"), 0.5));
                    values.push_back(wxString::Format(wxT("%.2f"), 0.05));
                } else {
                    values.push_back(wxString::Format(wxT("%.0f"), 0));
                    values.push_back(wxString::Format(wxT("%.2f"), 0.05));
                    values.push_back(wxString::Format(wxT("%.3f"), 0.005));
                }
>>>>>>> 1d078695
                m_custom_range_panel->set_values(values);

                m_custom_range_panel->set_unit("");
                m_custom_range_panel->Show();
            }
        }
    }
    else {
        wxArrayString steps;
        steps.Add(_L("Preset"));
        steps.Add(_L("Calibration"));
        steps.Add(_L("Record Factor"));
        m_step_panel->set_steps_string(steps);
        m_step_panel->set_steps(0);
        if (m_cali_stage_panel)
            m_cali_stage_panel->Show(false);
        if (m_custom_range_panel)
            m_custom_range_panel->Show(false);
        if (m_pa_cali_method_combox)
            m_pa_cali_method_combox->Show(false);
    }
}

void CalibrationPresetPage::on_cali_start_job()
{
    m_send_progress_bar->reset();
    m_sw_print_failed_info->Show(false);
    show_status(CaliPresetPageStatus::CaliPresetStatusSending);
}

void CalibrationPresetPage::on_cali_finished_job()
{
    show_status(CaliPresetPageStatus::CaliPresetStatusNormal);
}

void CalibrationPresetPage::init_with_machine(MachineObject* obj)
{
    if (!obj) return;

    // set nozzle value from machine
    bool nozzle_is_set = false;
    for (int i = 0; i < NOZZLE_LIST_COUNT; i++) {
        if (abs(obj->nozzle_diameter - nozzle_diameter_list[i]) < 1e-3) {
            if (m_comboBox_nozzle_dia->GetCount() > i) {
                m_comboBox_nozzle_dia->SetSelection(i);
                nozzle_is_set = true;
            }
        }
    }

    if (nozzle_is_set) {
        wxCommandEvent event(wxEVT_COMBOBOX);
        event.SetEventObject(this);
        wxPostEvent(m_comboBox_nozzle_dia, event);
        m_comboBox_nozzle_dia->SetToolTip(_L("The nozzle diameter has been synchronized from the printer Settings"));
    } else {
        m_comboBox_nozzle_dia->SetToolTip(wxEmptyString);
        // set default to 0.4
        if (m_comboBox_nozzle_dia->GetCount() > NOZZLE_LIST_DEFAULT)
            m_comboBox_nozzle_dia->SetSelection(NOZZLE_LIST_DEFAULT);
    }

    // set bed type collection from machine
    if (m_cali_mode == CalibMode::Calib_PA_Line)
        update_plate_type_collection(m_cali_method);

    // init default for filament source
    // TODO if user change ams/ext, need to update
    if ( !obj->has_ams() || (obj->m_tray_now == std::to_string(VIRTUAL_TRAY_ID)) )
    {
        m_ext_spool_radiobox->SetValue(true);
        m_ams_radiobox->SetValue(false);
        wxCommandEvent event(wxEVT_RADIOBUTTON);
        event.SetEventObject(this);
        wxPostEvent(this->m_ext_spool_radiobox, event);
    }
    else {
        m_ams_radiobox->SetValue(true);
        m_ext_spool_radiobox->SetValue(false);
        wxCommandEvent event(wxEVT_RADIOBUTTON);
        event.SetEventObject(this);
        wxPostEvent(this->m_ams_radiobox, event);
    }
    Layout();

    // init filaments for calibration
    sync_ams_info(obj);
}

void CalibrationPresetPage::sync_ams_info(MachineObject* obj)
{
    if (!obj) return;

    std::map<int, DynamicPrintConfig> full_filament_ams_list = wxGetApp().sidebar().build_filament_ams_list(obj);

    // sync filament_ams_list from obj ams list
    filament_ams_list.clear();
    for (auto& ams_item : obj->amsList) {
        for (auto& tray_item: ams_item.second->trayList) {
            int tray_id = -1;
            if (!tray_item.second->id.empty()) {
                try {
                    tray_id = stoi(tray_item.second->id) + stoi(ams_item.second->id) * 4;
                }
                catch (...) {
                    ;
                }
            }
            auto filament_ams = full_filament_ams_list.find(tray_id);
            if (filament_ams != full_filament_ams_list.end()) {
                filament_ams_list[tray_id] = filament_ams->second;
            }
        }
    }

    // init virtual tray info
    if (full_filament_ams_list.find(VIRTUAL_TRAY_ID) != full_filament_ams_list.end()) {
        filament_ams_list[VIRTUAL_TRAY_ID] = full_filament_ams_list[VIRTUAL_TRAY_ID];
    }


    // update filament from panel, display only obj has ams
    // update multi ams panel, display only obj has multi ams
    if (obj->has_ams()) {
        if (obj->amsList.size() > 1) {
            m_multi_ams_panel->Show();
            on_switch_ams(obj->amsList.begin()->first);
        } else {
            m_multi_ams_panel->Hide();
            if (!obj->amsList.empty())
                update_filament_combobox(obj->amsList.begin()->first);
        }
    }
    else {
        update_filament_combobox();
        m_multi_ams_panel->Hide();
    }

    std::vector<AMSinfo> ams_info;
    for (auto ams = obj->amsList.begin(); ams != obj->amsList.end(); ams++) {
        AMSinfo info;
        info.ams_id = ams->first;
        if (ams->second->is_exists 
            && info.parse_ams_info(obj, ams->second, obj->ams_calibrate_remain_flag, obj->is_support_ams_humidity)) {
            ams_info.push_back(info);
        }
    }
    
    for (auto i = 0; i < m_ams_item_list.size(); i++) {
        AMSItem* item = m_ams_item_list[i];
        if (ams_info.size() > 1) {
            if (i < ams_info.size()) {
                item->Update(ams_info[i]);
                item->Open();
            } else {
                item->Close();
            }
        } else {
            item->Close();
        }
    }

    Layout();
}

void CalibrationPresetPage::select_default_compatible_filament()
{
    if (!curr_obj)
        return;

    if (m_ams_radiobox->GetValue()) {
        std::vector<Preset*> multi_select_filaments;
        for (auto &fcb : m_filament_comboBox_list) {
            if (!fcb->GetRadioBox()->IsEnabled())
                continue;

            Preset* preset = const_cast<Preset *>(fcb->GetComboBox()->get_selected_preset());
            if (m_cali_filament_mode == CalibrationFilamentMode::CALI_MODEL_SINGLE) {
                if (preset && is_filaments_compatiable({preset})) {
                    fcb->GetRadioBox()->SetValue(true);
                    wxCommandEvent event(wxEVT_RADIOBUTTON);
                    event.SetEventObject(this);
                    wxPostEvent(fcb->GetRadioBox(), event);
                    Layout();
                    break;
                } else
                    fcb->GetRadioBox()->SetValue(false);
            } else if (m_cali_filament_mode == CalibrationFilamentMode::CALI_MODEL_MULITI) {
                if (!preset) {
                    fcb->GetCheckBox()->SetValue(false);
                    continue;
                }
                multi_select_filaments.push_back(preset);
                if (!is_filaments_compatiable(multi_select_filaments)) {
                    multi_select_filaments.pop_back();
                    fcb->GetCheckBox()->SetValue(false);
                }
                else
                    fcb->GetCheckBox()->SetValue(true);

                wxCommandEvent event(wxEVT_CHECKBOX);
                event.SetEventObject(this);
                wxPostEvent(fcb->GetCheckBox(), event);
                Layout();
            }
        }
    }
    else if (m_ext_spool_radiobox->GetValue()){
        Preset *preset = const_cast<Preset *>(m_virtual_tray_comboBox->GetComboBox()->get_selected_preset());
        if (preset && is_filaments_compatiable({preset})) {
            m_virtual_tray_comboBox->GetRadioBox()->SetValue(true);
        } else
            m_virtual_tray_comboBox->GetRadioBox()->SetValue(false);

        wxCommandEvent event(wxEVT_RADIOBUTTON);
        event.SetEventObject(this);
        wxPostEvent(m_virtual_tray_comboBox->GetRadioBox(), event);
        Layout();
    }
    else {
        assert(false);
    }

    check_filament_compatible();
}

std::vector<FilamentComboBox*> CalibrationPresetPage::get_selected_filament_combobox()
{
    std::vector<FilamentComboBox*> fcb_list;

    if (m_ext_spool_radiobox->GetValue()) {
        if (m_ext_spool_panel) {
            if (m_virtual_tray_comboBox->GetRadioBox()->GetValue())
                fcb_list.push_back(m_virtual_tray_comboBox);
        }
    } else if (m_ams_radiobox->GetValue()) {
        if (m_cali_filament_mode == CalibrationFilamentMode::CALI_MODEL_MULITI) {
            for (auto& fcb : m_filament_comboBox_list) {
                if (fcb->GetCheckBox()->GetValue()) {
                    fcb_list.push_back(fcb);
                }
            }
        }
        else if (m_cali_filament_mode == CalibrationFilamentMode::CALI_MODEL_SINGLE) {
            for (auto& fcb : m_filament_comboBox_list) {
                if (fcb->GetRadioBox()->GetValue()) {
                    fcb_list.push_back(fcb);
                }
            }
        }
    } else {
        assert(false);
    }

    return fcb_list;
}

std::map<int, Preset*> CalibrationPresetPage::get_selected_filaments()
{
    std::map<int, Preset*> out;
    std::vector<FilamentComboBox*> fcb_list = get_selected_filament_combobox();

    for (int i = 0; i < fcb_list.size(); i++) {
        Preset* preset = const_cast<Preset*>(fcb_list[i]->GetComboBox()->get_selected_preset());
        // valid tray id
        if (fcb_list[i]->get_tray_id() >= 0) {
            out.emplace(std::make_pair(fcb_list[i]->get_tray_id(), preset));
        }
    }
    

    return out;
}

void CalibrationPresetPage::get_preset_info(float& nozzle_dia, BedType& plate_type)
{
    if (m_comboBox_nozzle_dia->GetSelection() >=0 && m_comboBox_nozzle_dia->GetSelection() < NOZZLE_LIST_COUNT) {
        nozzle_dia = nozzle_diameter_list[m_comboBox_nozzle_dia->GetSelection()];
    } else {
        nozzle_dia = -1.0f;
    }

    if (m_comboBox_bed_type->GetSelection() >= 0)
        plate_type = static_cast<BedType>(m_comboBox_bed_type->GetSelection() + 1);
}

void CalibrationPresetPage::get_cali_stage(CaliPresetStage& stage, float& value)
{
    m_cali_stage_panel->get_cali_stage(stage, value);

    if (stage != CaliPresetStage::CALI_MANUAL_STAGE_2) {
        std::map<int, Preset*> selected_filaments = get_selected_filaments();
        if (!selected_filaments.empty()) {
            const ConfigOptionFloats* flow_ratio_opt = selected_filaments.begin()->second->config.option<ConfigOptionFloats>("filament_flow_ratio");
            if (flow_ratio_opt) {
                m_cali_stage_panel->set_flow_ratio_value(flow_ratio_opt->get_at(0));
                value = flow_ratio_opt->get_at(0);
            }
        }
    }
}

void CalibrationPresetPage::update_filament_combobox(std::string ams_id)
{
    for (auto& fcb : m_filament_comboBox_list) {
        fcb->update_from_preset();
        fcb->set_select_mode(m_cali_filament_mode);
    }

    DynamicPrintConfig empty_config;
    empty_config.set_key_value("filament_id", new ConfigOptionStrings{ "" });
    empty_config.set_key_value("tag_uid", new ConfigOptionStrings{ "" });
    empty_config.set_key_value("filament_type", new ConfigOptionStrings{ "" });
    empty_config.set_key_value("tray_name", new ConfigOptionStrings{ "" });
    empty_config.set_key_value("filament_colour", new ConfigOptionStrings{ "" });
    empty_config.set_key_value("filament_exist", new ConfigOptionBools{ false });

    /* update virtual tray combo box*/
    m_virtual_tray_comboBox->update_from_preset();
    auto it = std::find_if(filament_ams_list.begin(), filament_ams_list.end(), [](auto& entry) {
        return entry.first == VIRTUAL_TRAY_ID;
        });

    if (it != filament_ams_list.end()) {
        m_virtual_tray_comboBox->load_tray_from_ams(VIRTUAL_TRAY_ID, it->second);
    }
    else {
        m_virtual_tray_comboBox->load_tray_from_ams(VIRTUAL_TRAY_ID, empty_config);
    }

    if (filament_ams_list.empty())
        return;

    int ams_id_int = 0;
    try {
        if (!ams_id.empty())
            ams_id_int = stoi(ams_id.c_str());

    } catch (...) {}

    for (int i = 0; i < 4; i++) {
        int tray_index = ams_id_int * 4 + i;

        auto it = std::find_if(filament_ams_list.begin(), filament_ams_list.end(), [tray_index](auto& entry) {
            return entry.first == tray_index;
            });

        if (it != filament_ams_list.end()) {
            m_filament_comboBox_list[i]->load_tray_from_ams(tray_index, it->second);
        }
        else {
            m_filament_comboBox_list[i]->load_tray_from_ams(tray_index, empty_config);
        }
    }
}

Preset* CalibrationPresetPage::get_printer_preset(MachineObject* obj, float nozzle_value)
{
    if (!obj) return nullptr;

    Preset* printer_preset = nullptr;
    PresetBundle* preset_bundle = wxGetApp().preset_bundle;
    for (auto printer_it = preset_bundle->printers.begin(); printer_it != preset_bundle->printers.end(); printer_it++) {
        // only use system printer preset
        if (!printer_it->is_system) continue;

        ConfigOption* printer_nozzle_opt = printer_it->config.option("nozzle_diameter");
        ConfigOptionFloats* printer_nozzle_vals = nullptr;
        if (printer_nozzle_opt)
            printer_nozzle_vals = dynamic_cast<ConfigOptionFloats*>(printer_nozzle_opt);
        std::string model_id = printer_it->get_current_printer_type(preset_bundle);
        if (model_id.compare(obj->printer_type) == 0
            && printer_nozzle_vals
            && abs(printer_nozzle_vals->get_at(0) - nozzle_value) < 1e-3) {
            printer_preset = &(*printer_it);
        }
    }

    return printer_preset;
}

Preset* CalibrationPresetPage::get_print_preset()
{
    Preset* printer_preset = get_printer_preset(curr_obj, get_nozzle_value());

    Preset* print_preset = nullptr;
    wxArrayString print_items;

    // get default print profile
    std::string default_print_profile_name;
    if (printer_preset && printer_preset->config.has("default_print_profile")) {
        default_print_profile_name = printer_preset->config.opt_string("default_print_profile");
    }

    PresetBundle* preset_bundle = wxGetApp().preset_bundle;
    if (preset_bundle) {
        for (auto print_it = preset_bundle->prints.begin(); print_it != preset_bundle->prints.end(); print_it++) {
            if (print_it->name == default_print_profile_name) {
                print_preset = &(*print_it);
                BOOST_LOG_TRIVIAL(trace) << "CaliPresetPage: get_print_preset = " << print_preset->name;
            }
        }
    }

    return print_preset;
}

std::string CalibrationPresetPage::get_print_preset_name()
{
    Preset* print_preset = get_print_preset();
    if (print_preset)
        return print_preset->name;
    return "";
}

wxArrayString CalibrationPresetPage::get_custom_range_values()
{
    if (m_custom_range_panel) {
        return m_custom_range_panel->get_values();
    }
    return wxArrayString();
}

CalibMode CalibrationPresetPage::get_pa_cali_method()
{
    if (m_pa_cali_method_combox) {
        int selected_mode = m_pa_cali_method_combox->get_selection();
        if (selected_mode == PA_LINE) {
            return CalibMode::Calib_PA_Line;
        }
        else if (selected_mode == PA_PATTERN) {
            return CalibMode::Calib_PA_Pattern;
        }
    }
    return CalibMode::Calib_PA_Line;
}

MaxVolumetricSpeedPresetPage::MaxVolumetricSpeedPresetPage(
    wxWindow *parent, CalibMode cali_mode, bool custom_range, wxWindowID id, const wxPoint &pos, const wxSize &size, long style)
    : CalibrationPresetPage(parent, cali_mode, custom_range, id, pos, size, style)
{
    if (custom_range && m_custom_range_panel) {
        wxArrayString titles;
        titles.push_back(_L("From Volumetric Speed"));
        titles.push_back(_L("To Volumetric Speed"));
        titles.push_back(_L("Step value"));
        m_custom_range_panel->set_titles(titles);

        m_custom_range_panel->set_unit(_L("mm\u00B3/s"));
    }
}
}}<|MERGE_RESOLUTION|>--- conflicted
+++ resolved
@@ -1538,26 +1538,9 @@
                 m_custom_range_panel->set_titles(titles);
 
                 wxArrayString values;
-<<<<<<< HEAD
                 values.push_back(_L("0"));
                 values.push_back(_L("0.5"));
                 values.push_back(_L("0.005"));
-=======
-                ExtruderType extruder_type  = ExtruderType::etDirectDrive;
-                Preset* printer_preset = get_printer_preset(curr_obj, get_nozzle_value());
-                if (printer_preset) {
-                    extruder_type = ExtruderType(printer_preset->config.opt_enum("extruder_type", 0));
-                }
-                if (extruder_type == ExtruderType::etBowden) {
-                    values.push_back(wxString::Format(wxT("%.0f"), 0));
-                    values.push_back(wxString::Format(wxT("%.1f"), 0.5));
-                    values.push_back(wxString::Format(wxT("%.2f"), 0.05));
-                } else {
-                    values.push_back(wxString::Format(wxT("%.0f"), 0));
-                    values.push_back(wxString::Format(wxT("%.2f"), 0.05));
-                    values.push_back(wxString::Format(wxT("%.3f"), 0.005));
-                }
->>>>>>> 1d078695
                 m_custom_range_panel->set_values(values);
 
                 m_custom_range_panel->set_unit("");
