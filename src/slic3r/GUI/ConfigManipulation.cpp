// #include "libslic3r/GCodeSender.hpp"
#include "ConfigManipulation.hpp"
#include "I18N.hpp"
#include "GUI_App.hpp"
#include "format.hpp"
#include "libslic3r/Model.hpp"
#include "libslic3r/PresetBundle.hpp"
#include "MsgDialog.hpp"

#include <wx/msgdlg.h>

namespace Slic3r {
namespace GUI {

void ConfigManipulation::apply(DynamicPrintConfig* config, DynamicPrintConfig* new_config)
{
    bool modified = false;
    m_applying_keys = config->diff(*new_config);
    for (auto opt_key : m_applying_keys) {
        config->set_key_value(opt_key, new_config->option(opt_key)->clone());
        modified = true;
    }
    if (modified && load_config != nullptr)
        load_config();
    m_applying_keys.clear();
}

bool ConfigManipulation::is_applying() const { return is_msg_dlg_already_exist; }

t_config_option_keys const &ConfigManipulation::applying_keys() const
{
    return m_applying_keys;
}

void ConfigManipulation::toggle_field(const std::string &opt_key, const bool toggle, int opt_index /* = -1*/)
{
    if (local_config) {
        if (local_config->option(opt_key) == nullptr) return;
    }
    cb_toggle_field(opt_key, toggle, opt_index);
}

void ConfigManipulation::toggle_line(const std::string& opt_key, const bool toggle)
{
    if (local_config) {
        if (local_config->option(opt_key) == nullptr)
            return;
    }
    if (cb_toggle_line)
        cb_toggle_line(opt_key, toggle);
}

void ConfigManipulation::check_nozzle_temperature_range(DynamicPrintConfig *config)
{
    if (is_msg_dlg_already_exist)
        return;

    int temperature_range_low = config->has("nozzle_temperature_range_low") ?
                                config->opt_int("nozzle_temperature_range_low", (unsigned int)0) :
                                0;
    int temperature_range_high = config->has("nozzle_temperature_range_high") ?
                                 config->opt_int("nozzle_temperature_range_high", (unsigned int)0) :
                                 0;

    if (temperature_range_low != 0 &&
        temperature_range_high != 0 &&
        config->has("nozzle_temperature")) {
        if (config->opt_int("nozzle_temperature", 0) < temperature_range_low ||
            config->opt_int("nozzle_temperature", 0) > temperature_range_high)
        {
            wxString msg_text = _(L("Nozzle may be blocked when the temperature is out of recommended range.\n"
                "Please make sure whether to use the temperature to print.\n\n"));
            msg_text += wxString::Format(_L("Recommended nozzle temperature of this filament type is [%d, %d] degree centigrade"), temperature_range_low, temperature_range_high);
            MessageDialog dialog(m_msg_dlg_parent, msg_text, "", wxICON_WARNING | wxOK);
            is_msg_dlg_already_exist = true;
            dialog.ShowModal();
            is_msg_dlg_already_exist = false;
        }
    }
}

void ConfigManipulation::check_nozzle_temperature_initial_layer_range(DynamicPrintConfig* config)
{
    if (is_msg_dlg_already_exist)
        return;

    int temperature_range_low = config->has("nozzle_temperature_range_low") ?
                            config->opt_int("nozzle_temperature_range_low", (unsigned int)0) :
                            0;
    int temperature_range_high = config->has("nozzle_temperature_range_high") ?
                                 config->opt_int("nozzle_temperature_range_high", (unsigned int)0) :
                                 0;

    if (temperature_range_low != 0 &&
        temperature_range_high != 0 &&
        config->has("nozzle_temperature_initial_layer")) {
        if (config->opt_int("nozzle_temperature_initial_layer", 0) < temperature_range_low ||
            config->opt_int("nozzle_temperature_initial_layer", 0) > temperature_range_high)
        {
            wxString msg_text = _(L("Nozzle may be blocked when the temperature is out of recommended range.\n"
                "Please make sure whether to use the temperature to print.\n\n"));
            msg_text += wxString::Format(_L("Recommended nozzle temperature of this filament type is [%d, %d] degree centigrade"), temperature_range_low, temperature_range_high);
            MessageDialog dialog(m_msg_dlg_parent, msg_text, "", wxICON_WARNING | wxOK);
            is_msg_dlg_already_exist = true;
            dialog.ShowModal();
            is_msg_dlg_already_exist = false;
        }
    }
}

void ConfigManipulation::check_bed_temperature_difference(int bed_type, DynamicPrintConfig* config)
{
    if (is_msg_dlg_already_exist)
        return;

    if (config->has("bed_temperature_difference") && config->has("temperature_vitrification")) {
        int bed_temp_difference = config->opt_int("bed_temperature_difference", 0);
        int vitrification = config->opt_int("temperature_vitrification", 0);
        const ConfigOptionInts* bed_temp_1st_layer_opt = config->option<ConfigOptionInts>(get_bed_temp_1st_layer_key((BedType)bed_type));
        const ConfigOptionInts* bed_temp_opt = config->option<ConfigOptionInts>(get_bed_temp_key((BedType)bed_type));

        if (bed_temp_1st_layer_opt != nullptr && bed_temp_opt != nullptr) {
            int first_layer_bed_temp = bed_temp_1st_layer_opt->get_at(0);
            int bed_temp = bed_temp_opt->get_at(0);
            if (first_layer_bed_temp - bed_temp > bed_temp_difference) {
                const wxString msg_text = wxString::Format(_L("Bed temperature of other layer is lower than bed temperature of initial layer for more than %d degree centigrade.\nThis may cause model broken free from build plate during printing"), bed_temp_difference);
                MessageDialog dialog(m_msg_dlg_parent, msg_text, "", wxICON_WARNING | wxOK);
                is_msg_dlg_already_exist = true;
                dialog.ShowModal();
                is_msg_dlg_already_exist = false;
            }

            if (first_layer_bed_temp > vitrification || bed_temp > vitrification) {
                const wxString msg_text = wxString::Format(
                    _L("Bed temperature is higher than vitrification temperature of this filament.\nThis may cause nozzle blocked and printing failure\nPlease keep the printer open during the printing process to ensure air circulation or reduce the temperature of the hot bed"));
                MessageDialog dialog(m_msg_dlg_parent, msg_text, "", wxICON_WARNING | wxOK);
                is_msg_dlg_already_exist = true;
                dialog.ShowModal();
                is_msg_dlg_already_exist = false;
            }
        }
    }
}

void ConfigManipulation::check_filament_max_volumetric_speed(DynamicPrintConfig *config)
{
    //if (is_msg_dlg_already_exist) return;
    //float max_volumetric_speed = config->opt_float("filament_max_volumetric_speed");

    float max_volumetric_speed = config->has("filament_max_volumetric_speed") ? config->opt_float("filament_max_volumetric_speed", (float) 0.5) : 0.5;
    // BBS: limite the min max_volumetric_speed
    if (max_volumetric_speed < 0.5) {
        const wxString     msg_text = _(L("Too small max volumetric speed.\nReset to 0.5"));
        MessageDialog      dialog(nullptr, msg_text, "", wxICON_WARNING | wxOK);
        DynamicPrintConfig new_conf = *config;
        is_msg_dlg_already_exist    = true;
        dialog.ShowModal();
        new_conf.set_key_value("filament_max_volumetric_speed", new ConfigOptionFloats({0.5}));
        apply(config, &new_conf);
        is_msg_dlg_already_exist = false;
    }

}

void ConfigManipulation::update_print_fff_config(DynamicPrintConfig* config, const bool is_global_config)
{
    // #ys_FIXME_to_delete
    //! Temporary workaround for the correct updates of the TextCtrl (like "layer_height"):
    // KillFocus() for the wxSpinCtrl use CallAfter function. So,
    // to except the duplicate call of the update() after dialog->ShowModal(),
    // let check if this process is already started.
    if (is_msg_dlg_already_exist)
        return;

    // layer_height shouldn't be equal to zero
    auto gpreset = GUI::wxGetApp().preset_bundle->printers.get_edited_preset();
    if (config->opt_float("layer_height") < EPSILON)
    {
        const wxString msg_text = _(L("Too small layer height.\nReset to 0.2"));
        MessageDialog dialog(m_msg_dlg_parent, msg_text, "", wxICON_WARNING | wxOK);
        DynamicPrintConfig new_conf = *config;
        is_msg_dlg_already_exist = true;
        dialog.ShowModal();
        new_conf.set_key_value("layer_height", new ConfigOptionFloat(0.2));
        apply(config, &new_conf);
        is_msg_dlg_already_exist = false;
    }

    //BBS: limite the max layer_herght
    auto max_lh = gpreset.config.opt_float("max_layer_height",0);
    if (max_lh > 0.2 && config->opt_float("layer_height") > max_lh+ EPSILON)
    {
        const wxString msg_text = wxString::Format(L"Too large layer height.\nReset to %0.3f", max_lh);
        MessageDialog dialog(nullptr, msg_text, "", wxICON_WARNING | wxOK);
        DynamicPrintConfig new_conf = *config;
        is_msg_dlg_already_exist = true;
        dialog.ShowModal();
        new_conf.set_key_value("layer_height", new ConfigOptionFloat(max_lh));
        apply(config, &new_conf);
        is_msg_dlg_already_exist = false;
    }

    //BBS: ironing_spacing shouldn't be too small or equal to zero
    if (config->opt_float("ironing_spacing") < 0.05)
    {
        const wxString msg_text = _(L("Too small ironing spacing.\nReset to 0.1"));
        MessageDialog dialog(nullptr, msg_text, "", wxICON_WARNING | wxOK);
        DynamicPrintConfig new_conf = *config;
        is_msg_dlg_already_exist = true;
        dialog.ShowModal();
        new_conf.set_key_value("ironing_spacing", new ConfigOptionFloat(0.1));
        apply(config, &new_conf);
        is_msg_dlg_already_exist = false;
    }

    if (config->option<ConfigOptionFloat>("initial_layer_print_height")->value < EPSILON)
    {
        const wxString msg_text = _(L("Zero initial layer height is invalid.\n\nThe first layer height will be reset to 0.2."));
        MessageDialog dialog(m_msg_dlg_parent, msg_text, "", wxICON_WARNING | wxOK);
        DynamicPrintConfig new_conf = *config;
        is_msg_dlg_already_exist = true;
        dialog.ShowModal();
        new_conf.set_key_value("initial_layer_print_height", new ConfigOptionFloat(0.2));
        apply(config, &new_conf);
        is_msg_dlg_already_exist = false;
    }

    if (abs(config->option<ConfigOptionFloat>("xy_hole_compensation")->value) > 2)
    {
        const wxString msg_text = _(L("This setting is only used for model size tunning with small value in some cases.\n"
                                      "For example, when model size has small error and hard to be assembled.\n"
                                      "For large size tuning, please use model scale function.\n\n"
                                      "The value will be reset to 0."));
        MessageDialog dialog(m_msg_dlg_parent, msg_text, "", wxICON_WARNING | wxOK);
        DynamicPrintConfig new_conf = *config;
        is_msg_dlg_already_exist = true;
        dialog.ShowModal();
        new_conf.set_key_value("xy_hole_compensation", new ConfigOptionFloat(0));
        apply(config, &new_conf);
        is_msg_dlg_already_exist = false;
    }

    if (abs(config->option<ConfigOptionFloat>("xy_contour_compensation")->value) > 2)
    {
        const wxString msg_text = _(L("This setting is only used for model size tunning with small value in some cases.\n"
                                      "For example, when model size has small error and hard to be assembled.\n"
                                      "For large size tuning, please use model scale function.\n\n"
                                      "The value will be reset to 0."));
        MessageDialog dialog(m_msg_dlg_parent, msg_text, "", wxICON_WARNING | wxOK);
        DynamicPrintConfig new_conf = *config;
        is_msg_dlg_already_exist = true;
        dialog.ShowModal();
        new_conf.set_key_value("xy_contour_compensation", new ConfigOptionFloat(0));
        apply(config, &new_conf);
        is_msg_dlg_already_exist = false;
    }

    if (config->option<ConfigOptionFloat>("elefant_foot_compensation")->value > 1)
    {
        const wxString msg_text = _(L("Too large elefant foot compensation is unreasonable.\n"
                                      "If really have serious elephant foot effect, please check other settings.\n"
                                      "For example, whether bed temperature is too high.\n\n"
                                      "The value will be reset to 0."));
        MessageDialog dialog(m_msg_dlg_parent, msg_text, "", wxICON_WARNING | wxOK);
        DynamicPrintConfig new_conf = *config;
        is_msg_dlg_already_exist = true;
        dialog.ShowModal();
        new_conf.set_key_value("elefant_foot_compensation", new ConfigOptionFloat(0));
        apply(config, &new_conf);
        is_msg_dlg_already_exist = false;
    }

    double sparse_infill_density = config->option<ConfigOptionPercent>("sparse_infill_density")->value;
    auto timelapse_type = config->opt_enum<TimelapseType>("timelapse_type");

    if (config->opt_bool("spiral_mode") &&
        ! (config->opt_int("wall_loops") == 1 &&
           config->opt_int("top_shell_layers") == 0 &&
           sparse_infill_density == 0 &&
           ! config->opt_bool("enable_support") &&
           config->opt_int("enforce_support_layers") == 0 &&
           config->opt_bool("ensure_vertical_shell_thickness") &&
           ! config->opt_bool("detect_thin_wall") &&
            config->opt_enum<TimelapseType>("timelapse_type") == TimelapseType::tlTraditional))
    {
        wxString msg_text = _(L("Spiral mode only works when wall loops is 1, support is disabled, top shell layers is 0, sparse infill density is 0 and timelapse type is traditional"));
        if (is_global_config)
            msg_text += "\n\n" + _(L("Change these settings automatically? \n"
                                     "Yes - Change these settings and enable spiral mode automatically\n"
                                     "No  - Give up using spiral mode this time"));
        MessageDialog dialog(m_msg_dlg_parent, msg_text, "",
                               wxICON_WARNING | (is_global_config ? wxYES | wxNO : wxOK));
        DynamicPrintConfig new_conf = *config;
        is_msg_dlg_already_exist = true;
        auto answer = dialog.ShowModal();
        bool support = true;
        if (!is_global_config || answer == wxID_YES) {
            new_conf.set_key_value("wall_loops", new ConfigOptionInt(1));
            new_conf.set_key_value("top_shell_layers", new ConfigOptionInt(0));
            new_conf.set_key_value("sparse_infill_density", new ConfigOptionPercent(0));
            new_conf.set_key_value("enable_support", new ConfigOptionBool(false));
            new_conf.set_key_value("enforce_support_layers", new ConfigOptionInt(0));
            new_conf.set_key_value("ensure_vertical_shell_thickness", new ConfigOptionBool(true));
            new_conf.set_key_value("detect_thin_wall", new ConfigOptionBool(false));
            new_conf.set_key_value("timelapse_type", new ConfigOptionEnum<TimelapseType>(tlTraditional));
            sparse_infill_density = 0;
            timelapse_type = TimelapseType::tlTraditional;
            support = false;
        }
        else {
            new_conf.set_key_value("spiral_mode", new ConfigOptionBool(false));
        }
        apply(config, &new_conf);
        if (cb_value_change) {
            cb_value_change("sparse_infill_density", sparse_infill_density);
            int timelapse_type_int = (int)timelapse_type;
            cb_value_change("timelapse_type", timelapse_type_int);
            if (!support)
                cb_value_change("enable_support", false);
        }
        is_msg_dlg_already_exist = false;
    }

    //BBS
    if (config->opt_enum<PerimeterGeneratorType>("wall_generator") == PerimeterGeneratorType::Arachne &&
        config->opt_bool("overhang_speed_classic"))
    {
<<<<<<< HEAD
        wxString msg_text = _(L("Arachne engine doesn't work with classic overhang speed mode.\n")) + "\n";
=======
        wxString msg_text = _(L("Arachne engine only works when overhang slowing down is disabled.\n"
                               "This may cause decline in the quality of overhang surface when print fastly")) + "\n";
>>>>>>> 0d6778a9
        if (is_global_config)
            msg_text += "\n" + _(L("Turn off classic mode automatically? \n"
                "Yes - Enable arachne with classic mode off\n"
                "No  - Give up using arachne this time"));
        MessageDialog dialog(m_msg_dlg_parent, msg_text, "",
            wxICON_WARNING | (is_global_config ? wxYES | wxNO : wxOK));
        DynamicPrintConfig new_conf = *config;
        is_msg_dlg_already_exist = true;
        auto answer = dialog.ShowModal();
        bool enable_overhang_slow_down_legacy = false;
        if (!is_global_config || answer == wxID_YES) {
            new_conf.set_key_value("overhang_speed_classic", new ConfigOptionBool(false));
            enable_overhang_slow_down_legacy = true;
        }
        else {
            new_conf.set_key_value("wall_generator", new ConfigOptionEnum<PerimeterGeneratorType>(PerimeterGeneratorType::Classic));
        }
        apply(config, &new_conf);
        if (cb_value_change) {
            if (!enable_overhang_slow_down_legacy)
                cb_value_change("overhang_speed_classic", false);
        }
        is_msg_dlg_already_exist = false;
    }

    // BBS
    int filament_cnt = wxGetApp().preset_bundle->filament_presets.size();
#if 0
    bool has_wipe_tower = filament_cnt > 1 && config->opt_bool("enable_prime_tower");
    if (has_wipe_tower && (config->opt_bool("adaptive_layer_height") || config->opt_bool("independent_support_layer_height"))) {
        wxString msg_text;
        if (config->opt_bool("adaptive_layer_height") && config->opt_bool("independent_support_layer_height")) {
            msg_text = _(L("Prime tower does not work when Adaptive Layer Height or Independent Support Layer Height is on.\n"
                "Which do you want to keep?\n"
                "YES - Keep Prime Tower\n"
                "NO  - Keep Adaptive Layer Height and Independent Support Layer Height"));
        }
        else if (config->opt_bool("adaptive_layer_height")) {
            msg_text = _(L("Prime tower does not work when Adaptive Layer Height is on.\n"
                "Which do you want to keep?\n"
                "YES - Keep Prime Tower\n"
                "NO  - Keep Adaptive Layer Height"));
        }
        else {
            msg_text = _(L("Prime tower does not work when Independent Support Layer Height is on.\n"
                "Which do you want to keep?\n"
                "YES - Keep Prime Tower\n"
                "NO  - Keep Independent Support Layer Height"));
        }

        MessageDialog dialog(m_msg_dlg_parent, msg_text, "", wxICON_WARNING | wxYES | wxNO);
        is_msg_dlg_already_exist = true;
        auto answer = dialog.ShowModal();

        DynamicPrintConfig new_conf = *config;
        if (answer == wxID_YES) {
            if (config->opt_bool("adaptive_layer_height"))
                 new_conf.set_key_value("adaptive_layer_height", new ConfigOptionBool(false));

            if (config->opt_bool("independent_support_layer_height"))
                new_conf.set_key_value("independent_support_layer_height", new ConfigOptionBool(false));
        }
        else
            new_conf.set_key_value("enable_prime_tower", new ConfigOptionBool(false));

        apply(config, &new_conf);
        is_msg_dlg_already_exist = false;
    }

    // BBS
    if (has_wipe_tower && config->opt_bool("enable_support") && !config->opt_bool("independent_support_layer_height")) {
        double layer_height = config->opt_float("layer_height");
        double top_gap_raw = config->opt_float("support_top_z_distance");
        //double bottom_gap_raw = config->opt_float("support_bottom_z_distance");
        double top_gap = std::round(top_gap_raw / layer_height) * layer_height;
        //double bottom_gap = std::round(bottom_gap_raw / layer_height) * layer_height;
        if (top_gap != top_gap_raw /* || bottom_gap != bottom_gap_raw*/) {
            DynamicPrintConfig new_conf = *config;
            new_conf.set_key_value("support_top_z_distance", new ConfigOptionFloat(top_gap));
            //new_conf.set_key_value("support_bottom_z_distance", new ConfigOptionFloat(bottom_gap));
            apply(config, &new_conf);

            //wxMessageBox(_L("Support top/bottom Z distance is automatically changed to multiple of layer height."));
        }
    }
#endif

    // Check "enable_support" and "overhangs" relations only on global settings level
    if (is_global_config && config->opt_bool("enable_support")) {
        // Ask only once.
        if (!m_support_material_overhangs_queried) {
            m_support_material_overhangs_queried = true;
            if (!config->opt_bool("detect_overhang_wall")/* != 1*/) {
                //BBS: detect_overhang_wall is setting in develop mode. Enable it directly.
                DynamicPrintConfig new_conf = *config;
                new_conf.set_key_value("detect_overhang_wall", new ConfigOptionBool(true));
                apply(config, &new_conf);
            }
        }
    }
    else {
        m_support_material_overhangs_queried = false;
    }

    if (config->opt_bool("enable_support")) {
        auto   support_type = config->opt_enum<SupportType>("support_type");
        auto   support_style = config->opt_enum<SupportMaterialStyle>("support_style");
        std::set<int> enum_set_normal = {0, 1, 2};
        std::set<int> enum_set_tree   = {0, 3, 4, 5};
        auto &           set             = is_tree(support_type) ? enum_set_tree : enum_set_normal;
        if (set.find(support_style) == set.end()) {
            DynamicPrintConfig new_conf = *config;
            new_conf.set_key_value("support_style", new ConfigOptionEnum<SupportMaterialStyle>(smsDefault));
            apply(config, &new_conf);
        }
    }

    if (config->option<ConfigOptionPercent>("sparse_infill_density")->value == 100) {
        std::string  sparse_infill_pattern            = config->option<ConfigOptionEnum<InfillPattern>>("sparse_infill_pattern")->serialize();
        const auto  &top_fill_pattern_values = config->def()->get("top_surface_pattern")->enum_values;
        bool correct_100p_fill = std::find(top_fill_pattern_values.begin(), top_fill_pattern_values.end(), sparse_infill_pattern) != top_fill_pattern_values.end();
        if (!correct_100p_fill) {
            // get sparse_infill_pattern name from enum_labels for using this one at dialog_msg
            const ConfigOptionDef *fill_pattern_def = config->def()->get("sparse_infill_pattern");
            assert(fill_pattern_def != nullptr);
            auto it_pattern = std::find(fill_pattern_def->enum_values.begin(), fill_pattern_def->enum_values.end(), sparse_infill_pattern);
            assert(it_pattern != fill_pattern_def->enum_values.end());
            if (it_pattern != fill_pattern_def->enum_values.end()) {
                wxString msg_text = GUI::format_wxstr(_L("%1% infill pattern doesn't support 100%% density."),
                    _(fill_pattern_def->enum_labels[it_pattern - fill_pattern_def->enum_values.begin()]));
                if (is_global_config)
                    msg_text += "\n" + _L("Switch to rectilinear pattern?\n"
                                          "Yes - switch to rectilinear pattern automaticlly\n"
                                          "No  - reset density to default non 100% value automaticlly") + "\n";
                MessageDialog dialog(m_msg_dlg_parent, msg_text, "",
                                                  wxICON_WARNING | (is_global_config ? wxYES | wxNO : wxOK) );
                DynamicPrintConfig new_conf = *config;
                is_msg_dlg_already_exist = true;
                auto answer = dialog.ShowModal();
                if (!is_global_config || answer == wxID_YES) {
                    new_conf.set_key_value("sparse_infill_pattern", new ConfigOptionEnum<InfillPattern>(ipRectilinear));
                    sparse_infill_density = 100;
                }
                else
                    sparse_infill_density = wxGetApp().preset_bundle->prints.get_selected_preset().config.option<ConfigOptionPercent>("sparse_infill_density")->value;
                new_conf.set_key_value("sparse_infill_density", new ConfigOptionPercent(sparse_infill_density));
                apply(config, &new_conf);
                if (cb_value_change)
                    cb_value_change("sparse_infill_density", sparse_infill_density);
                is_msg_dlg_already_exist = false;
            }
        }
    }

    // BBS
    static const char* keys[] = { "support_filament", "support_interface_filament"};
    for (int i = 0; i < sizeof(keys) / sizeof(keys[0]); i++) {
        std::string key = std::string(keys[i]);
        auto* opt = dynamic_cast<ConfigOptionInt*>(config->option(key, false));
        if (opt != nullptr) {
            if (opt->getInt() > filament_cnt) {
                DynamicPrintConfig new_conf = *config;
                new_conf.set_key_value(key, new ConfigOptionInt(0));
                apply(config, &new_conf);
            }
        }
    }

    if (config->opt_enum<PrintSequence>("print_sequence") == PrintSequence::ByObject && config->opt_int("skirt_height") > 1 && config->opt_int("skirt_loops") > 0) {
        const wxString     msg_text = _(L("While printing by Object, the extruder may collide skirt.\nThus, reset the skirt layer to 1 to avoid that."));
        MessageDialog      dialog(m_msg_dlg_parent, msg_text, "", wxICON_WARNING | wxOK);
        DynamicPrintConfig new_conf = *config;
        is_msg_dlg_already_exist    = true;
        dialog.ShowModal();
        new_conf.set_key_value("skirt_height", new ConfigOptionInt(1));
        apply(config, &new_conf);
        is_msg_dlg_already_exist = false;
    }
}

void ConfigManipulation::apply_null_fff_config(DynamicPrintConfig *config, std::vector<std::string> const &keys, std::map<ObjectBase *, ModelConfig *> const &configs)
{
    for (auto &k : keys) {
        if (/*k == "adaptive_layer_height" || */ k == "independent_support_layer_height" || k == "enable_support" ||
            k == "detect_thin_wall" || k == "tree_support_adaptive_layer_height")
            config->set_key_value(k, new ConfigOptionBool(true));
        else if (k == "wall_loops")
            config->set_key_value(k, new ConfigOptionInt(0));
        else if (k == "top_shell_layers" || k == "enforce_support_layers")
            config->set_key_value(k, new ConfigOptionInt(1));
        else if (k == "sparse_infill_density") {
            double v = config->option<ConfigOptionPercent>(k)->value;
            for (auto &c : configs) {
                auto o = c.second->get().option<ConfigOptionPercent>(k);
                if (o && o->value > v) v = o->value;
            }
            config->set_key_value(k, new ConfigOptionPercent(v)); // sparse_infill_pattern
        }
        else if (k == "detect_overhang_wall")
            config->set_key_value(k, new ConfigOptionBool(false));
        else if (k == "sparse_infill_pattern")
            config->set_key_value(k, new ConfigOptionEnum<InfillPattern>(ipGrid));
    }
}

void ConfigManipulation::toggle_print_fff_options(DynamicPrintConfig *config, const bool is_global_config)
{
    PresetBundle *preset_bundle  = wxGetApp().preset_bundle;
    //SoftFever
    auto gcflavor = preset_bundle->printers.get_edited_preset().config.option<ConfigOptionEnum<GCodeFlavor>>("gcode_flavor")->value;
    
    bool have_perimeters = config->opt_int("wall_loops") > 0;
    for (auto el : { "ensure_vertical_shell_thickness", "detect_thin_wall", "detect_overhang_wall",
                    "seam_position", "wall_infill_order", "outer_wall_line_width",
                    "inner_wall_speed", "outer_wall_speed", "small_perimeter_speed", "small_perimeter_threshold" })
        toggle_field(el, have_perimeters);

    bool have_infill = config->option<ConfigOptionPercent>("sparse_infill_density")->value > 0;
    // sparse_infill_filament uses the same logic as in Print::extruders()
    for (auto el : { "sparse_infill_pattern", "infill_combination",
                    "minimum_sparse_infill_area", "sparse_infill_filament"})
        toggle_line(el, have_infill);

    bool has_spiral_vase         = config->opt_bool("spiral_mode");
    bool has_top_solid_infill 	 = config->opt_int("top_shell_layers") > 0;
    bool has_bottom_solid_infill = config->opt_int("bottom_shell_layers") > 0;
    bool has_solid_infill 		 = has_top_solid_infill || has_bottom_solid_infill;
    // solid_infill_filament uses the same logic as in Print::extruders()
    for (auto el : { "top_surface_pattern", "bottom_surface_pattern", "solid_infill_filament"})
        toggle_field(el, has_solid_infill);

    for (auto el : { "infill_direction", "sparse_infill_line_width",
                    "sparse_infill_speed", "bridge_speed", "bridge_angle" })
        toggle_field(el, have_infill || has_solid_infill);

    toggle_field("top_shell_thickness", ! has_spiral_vase && has_top_solid_infill);
    toggle_field("bottom_shell_thickness", ! has_spiral_vase && has_bottom_solid_infill);

    // Gap fill is newly allowed in between perimeter lines even for empty infill (see GH #1476).
    toggle_field("gap_infill_speed", have_perimeters);

    for (auto el : { "top_surface_line_width", "top_surface_speed" })
        toggle_field(el, has_top_solid_infill || (has_spiral_vase && has_bottom_solid_infill));

    bool have_default_acceleration = config->opt_float("default_acceleration") > 0;
    //BBS
    for (auto el : {"outer_wall_acceleration", "inner_wall_acceleration", "initial_layer_acceleration",
          "top_surface_acceleration", "travel_acceleration", "bridge_acceleration", "sparse_infill_acceleration", "internal_solid_infill_acceleration"})
        toggle_field(el, have_default_acceleration);

    bool have_default_jerk = config->opt_float("default_jerk") > 0;

    for (auto el : { "outer_wall_jerk", "inner_wall_jerk", "initial_layer_jerk", "top_surface_jerk","travel_jerk", "infill_jerk"})
        toggle_field(el, have_default_jerk);

    bool have_skirt = config->opt_int("skirt_loops") > 0;
    toggle_field("skirt_height", have_skirt && config->opt_enum<DraftShield>("draft_shield") != dsEnabled);
    for (auto el : { "skirt_distance", "draft_shield"})
        toggle_field(el, have_skirt);

    bool have_brim = (config->opt_enum<BrimType>("brim_type") != btNoBrim);
    toggle_field("brim_object_gap", have_brim);
    bool have_brim_width = (config->opt_enum<BrimType>("brim_type") != btNoBrim) && config->opt_enum<BrimType>("brim_type") != btAutoBrim;
    toggle_field("brim_width", have_brim_width);
    // wall_filament uses the same logic as in Print::extruders()
    toggle_field("wall_filament", have_perimeters || have_brim);

    bool have_raft = config->opt_int("raft_layers") > 0;
    bool have_support_material = config->opt_bool("enable_support") || have_raft;
    // BBS
    SupportType support_type = config->opt_enum<SupportType>("support_type");
    bool have_support_interface = config->opt_int("support_interface_top_layers") > 0 || config->opt_int("support_interface_bottom_layers") > 0;
    bool have_support_soluble = have_support_material && config->opt_float("support_top_z_distance") == 0;
    auto support_style = config->opt_enum<SupportMaterialStyle>("support_style");
    for (auto el : { "support_style", "support_base_pattern",
                    "support_base_pattern_spacing", "support_expansion", "support_angle",
                    "support_interface_pattern", "support_interface_top_layers", "support_interface_bottom_layers",
                    "bridge_no_support", "max_bridge_length", "support_top_z_distance", "support_bottom_z_distance",
                     //BBS: add more support params to dependent of enable_support
                    "support_type", "support_on_build_plate_only", "support_critical_regions_only",
                    "support_object_xy_distance", "independent_support_layer_height"})
        toggle_field(el, have_support_material);
    toggle_field("support_threshold_angle", have_support_material && is_auto(support_type));
    //toggle_field("support_closing_radius", have_support_material && support_style == smsSnug);

    bool support_is_tree = config->opt_bool("enable_support") && is_tree(support_type);
    for (auto el : {"tree_support_branch_angle", "tree_support_wall_count", "tree_support_branch_distance",
                    "tree_support_branch_diameter", "tree_support_adaptive_layer_height"})
        toggle_field(el, support_is_tree);

    // hide tree support settings when normal is selected
    for (auto el : {"tree_support_branch_angle", "tree_support_wall_count", "tree_support_branch_distance",
                    "tree_support_branch_diameter", "max_bridge_length", "tree_support_adaptive_layer_height"})
        toggle_line(el, support_is_tree);

    // tree support use max_bridge_length instead of bridge_no_support
    toggle_line("bridge_no_support", !support_is_tree);

    for (auto el : { "support_interface_spacing", "support_interface_filament",
                     "support_interface_loop_pattern", "support_bottom_interface_spacing" })
        toggle_field(el, have_support_material && have_support_interface);

    //BBS
    bool have_skirt_height = have_skirt &&
                             (config->opt_int("skirt_height") > 1 || config->opt_enum<DraftShield>("draft_shield") != dsEnabled);
    toggle_line("support_speed", have_support_material || have_skirt_height);
    toggle_line("support_interface_speed", have_support_material && have_support_interface);

    // BBS
    //toggle_field("support_material_synchronize_layers", have_support_soluble);

    toggle_field("inner_wall_line_width", have_perimeters || have_skirt || have_brim);
    toggle_field("support_filament", have_support_material || have_skirt);

    toggle_line("raft_contact_distance", have_raft && !have_support_soluble);
    for (auto el : { "raft_first_layer_expansion", "raft_first_layer_density"})
        toggle_line(el, have_raft);

    bool has_ironing = (config->opt_enum<IroningType>("ironing_type") != IroningType::NoIroning);
    for (auto el : { "ironing_flow", "ironing_spacing", "ironing_speed" })
        toggle_line(el, has_ironing);

    // bool have_sequential_printing = (config->opt_enum<PrintSequence>("print_sequence") == PrintSequence::ByObject);
    // for (auto el : { "extruder_clearance_radius", "extruder_clearance_height_to_rod", "extruder_clearance_height_to_lid" })
    //     toggle_field(el, have_sequential_printing);

    bool have_ooze_prevention = config->opt_bool("ooze_prevention");
    toggle_field("standby_temperature_delta", have_ooze_prevention);

    bool have_prime_tower = config->opt_bool("enable_prime_tower");
    for (auto el : { "prime_tower_width", "prime_volume", "prime_tower_brim_width"})
        toggle_line(el, have_prime_tower);

    for (auto el : {"flush_into_infill", "flush_into_support", "flush_into_objects"})
        toggle_field(el, have_prime_tower);

    bool have_avoid_crossing_perimeters = config->opt_bool("reduce_crossing_wall");
    toggle_line("max_travel_detour_distance", have_avoid_crossing_perimeters);

    bool has_overhang_speed = config->opt_bool("enable_overhang_speed");
    for (auto el :
         {"overhang_speed_classic", "overhang_1_4_speed",
          "overhang_2_4_speed", "overhang_3_4_speed", "overhang_4_4_speed"})
        toggle_line(el, has_overhang_speed);

    toggle_line("flush_into_objects", !is_global_config);

    bool has_fuzzy_skin = (config->opt_enum<FuzzySkinType>("fuzzy_skin") != FuzzySkinType::None);
    for (auto el : { "fuzzy_skin_thickness", "fuzzy_skin_point_distance"})
        toggle_line(el, has_fuzzy_skin);

    // C11 printer is not support smooth timelapse
    std::string str_preset_type = preset_bundle->printers.get_edited_preset().get_printer_type(preset_bundle);
    toggle_field("timelapse_type", str_preset_type != "C11");

    bool have_arachne = config->opt_enum<PerimeterGeneratorType>("wall_generator") == PerimeterGeneratorType::Arachne;
    for (auto el : { "wall_transition_length", "wall_transition_filter_deviation", "wall_transition_angle",
        "min_feature_size", "min_bead_width", "wall_distribution_count" })
        toggle_line(el, have_arachne);
    toggle_field("detect_thin_wall", !have_arachne);
    
    // SoftFever
    auto is_role_based_wipe_speed = config->opt_bool("role_based_wipe_speed");
    toggle_field("wipe_speed",!is_role_based_wipe_speed);
    
    // SoftFever
    for (auto el : {"accel_to_decel_enable", "accel_to_decel_factor"})
        toggle_line(el, gcflavor == gcfKlipper);
    if(gcflavor == gcfKlipper)
        toggle_field("accel_to_decel_factor", config->opt_bool("accel_to_decel_enable"));
}

void ConfigManipulation::update_print_sla_config(DynamicPrintConfig* config, const bool is_global_config/* = false*/)
{
    double head_penetration = config->opt_float("support_head_penetration");
    double head_width = config->opt_float("support_head_width");
    if (head_penetration > head_width) {
        //wxString msg_text = _(L("Head penetration should not be greater than the head width."));
        wxString msg_text = "Head penetration should not be greater than the head width.";

        //MessageDialog dialog(m_msg_dlg_parent, msg_text, _(L("Invalid Head penetration")), wxICON_WARNING | wxOK);
        MessageDialog dialog(m_msg_dlg_parent, msg_text, "Invalid Head penetration", wxICON_WARNING | wxOK);
        DynamicPrintConfig new_conf = *config;
        if (dialog.ShowModal() == wxID_OK) {
            new_conf.set_key_value("support_head_penetration", new ConfigOptionFloat(head_width));
            apply(config, &new_conf);
        }
    }

    double pinhead_d = config->opt_float("support_head_front_diameter");
    double pillar_d = config->opt_float("support_pillar_diameter");
    if (pinhead_d > pillar_d) {
        //wxString msg_text = _(L("Pinhead diameter should be smaller than the pillar diameter."));
        wxString msg_text = "Pinhead diameter should be smaller than the pillar diameter.";

        //MessageDialog dialog(m_msg_dlg_parent, msg_text, _(L("Invalid pinhead diameter")), wxICON_WARNING | wxOK);
        MessageDialog dialog(m_msg_dlg_parent, msg_text, "Invalid pinhead diameter", wxICON_WARNING | wxOK);

        DynamicPrintConfig new_conf = *config;
        if (dialog.ShowModal() == wxID_OK) {
            new_conf.set_key_value("support_head_front_diameter", new ConfigOptionFloat(pillar_d / 2.0));
            apply(config, &new_conf);
        }
    }
}

void ConfigManipulation::toggle_print_sla_options(DynamicPrintConfig* config)
{
    bool supports_en = config->opt_bool("supports_enable");

    toggle_field("support_head_front_diameter", supports_en);
    toggle_field("support_head_penetration", supports_en);
    toggle_field("support_head_width", supports_en);
    toggle_field("support_pillar_diameter", supports_en);
    toggle_field("support_small_pillar_diameter_percent", supports_en);
    toggle_field("support_max_bridges_on_pillar", supports_en);
    toggle_field("support_pillar_connection_mode", supports_en);
    toggle_field("support_buildplate_only", supports_en);
    toggle_field("support_base_diameter", supports_en);
    toggle_field("support_base_height", supports_en);
    toggle_field("support_base_safety_distance", supports_en);
    toggle_field("support_critical_angle", supports_en);
    toggle_field("support_max_bridge_length", supports_en);
    toggle_field("support_max_pillar_link_distance", supports_en);
    toggle_field("support_points_density_relative", supports_en);
    toggle_field("support_points_minimal_distance", supports_en);

    bool pad_en = config->opt_bool("pad_enable");

    toggle_field("pad_wall_thickness", pad_en);
    toggle_field("pad_wall_height", pad_en);
    toggle_field("pad_brim_size", pad_en);
    toggle_field("pad_max_merge_distance", pad_en);
 // toggle_field("pad_edge_radius", supports_en);
    toggle_field("pad_wall_slope", pad_en);
    toggle_field("pad_around_object", pad_en);
    toggle_field("pad_around_object_everywhere", pad_en);

    bool zero_elev = config->opt_bool("pad_around_object") && pad_en;

    toggle_field("support_object_elevation", supports_en && !zero_elev);
    toggle_field("pad_object_gap", zero_elev);
    toggle_field("pad_around_object_everywhere", zero_elev);
    toggle_field("pad_object_connector_stride", zero_elev);
    toggle_field("pad_object_connector_width", zero_elev);
    toggle_field("pad_object_connector_penetration", zero_elev);
}

} // GUI
} // Slic3r<|MERGE_RESOLUTION|>--- conflicted
+++ resolved
@@ -325,12 +325,7 @@
     if (config->opt_enum<PerimeterGeneratorType>("wall_generator") == PerimeterGeneratorType::Arachne &&
         config->opt_bool("overhang_speed_classic"))
     {
-<<<<<<< HEAD
         wxString msg_text = _(L("Arachne engine doesn't work with classic overhang speed mode.\n")) + "\n";
-=======
-        wxString msg_text = _(L("Arachne engine only works when overhang slowing down is disabled.\n"
-                               "This may cause decline in the quality of overhang surface when print fastly")) + "\n";
->>>>>>> 0d6778a9
         if (is_global_config)
             msg_text += "\n" + _(L("Turn off classic mode automatically? \n"
                 "Yes - Enable arachne with classic mode off\n"
