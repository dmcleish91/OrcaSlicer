--- conflicted
+++ resolved
@@ -734,19 +734,13 @@
     auto &                             print    = wxGetApp().plater()->get_partplate_list().get_current_fff_print();
     const PrintConfig& print_config = print.config();
 
-<<<<<<< HEAD
+
     params.clearance_height_to_rod             = print.config().extruder_clearance_height_to_rod.value;
     params.clearance_height_to_lid             = print.config().extruder_clearance_height_to_lid.value;
     params.cleareance_radius                   = print.config().extruder_clearance_radius.value;
     params.printable_height                    = print.config().printable_height.value;
-=======
-    params.clearance_height_to_rod             = print_config.extruder_clearance_height_to_rod.value;
-    params.clearance_height_to_lid             = print_config.extruder_clearance_height_to_lid.value;
-    params.cleareance_radius                   = print_config.extruder_clearance_max_radius.value;
-    params.printable_height                    = print_config.printable_height.value;
+    params.allow_rotations                     = settings.enable_rotation;
     params.align_center                        = print_config.best_object_pos.value;
->>>>>>> 5250dc6f
-    params.allow_rotations                     = settings.enable_rotation;
     params.allow_multi_materials_on_same_plate = settings.allow_multi_materials_on_same_plate;
     params.avoid_extrusion_cali_region         = settings.avoid_extrusion_cali_region;
     params.is_seq_print                        = settings.is_seq_print;
