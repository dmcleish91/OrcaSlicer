--- conflicted
+++ resolved
@@ -1784,12 +1784,9 @@
         optgroup = page->new_optgroup(L("Advanced"), L"param_advanced");
         optgroup->append_single_option_line("wall_infill_order");
         optgroup->append_single_option_line("bridge_flow");
-<<<<<<< HEAD
         optgroup->append_single_option_line("top_solid_infill_flow_ratio");
         optgroup->append_single_option_line("bottom_solid_infill_flow_ratio");
-=======
         optgroup->append_single_option_line("thick_bridges");
->>>>>>> 63a33c8d
         optgroup->append_single_option_line("only_one_wall_top");
         optgroup->append_single_option_line("only_one_wall_first_layer");
         optgroup->append_single_option_line("detect_overhang_wall");
@@ -1846,19 +1843,15 @@
         optgroup = page->new_optgroup(L("Travel speed"), L"param_travel_speed", 15);
         optgroup->append_single_option_line("travel_speed");
 
-<<<<<<< HEAD
-        optgroup = page->new_optgroup(L("Acceleration"), 15);
+        optgroup = page->new_optgroup(L("Acceleration"), L"param_acceleration", 15);
         optgroup->append_single_option_line("default_acceleration");
         optgroup->append_single_option_line("outer_wall_acceleration");
         optgroup->append_single_option_line("inner_wall_acceleration");
-=======
-        optgroup = page->new_optgroup(L("Acceleration"), L"param_acceleration", 15);
->>>>>>> 63a33c8d
         optgroup->append_single_option_line("initial_layer_acceleration");
         optgroup->append_single_option_line("top_surface_acceleration");
         optgroup->append_single_option_line("travel_acceleration");
 
-        optgroup = page->new_optgroup(L("Jerk(XY)"), 15);
+        optgroup = page->new_optgroup(L("Jerk(XY)"));
         optgroup->append_single_option_line("default_jerk");
         optgroup->append_single_option_line("outer_wall_jerk");
         optgroup->append_single_option_line("inner_wall_jerk");
