// #include "libslic3r/GCodeSender.hpp"
//#include "slic3r/Utils/Serial.hpp"
#include "Tab.hpp"
#include "PresetHints.hpp"
#include "libslic3r/PresetBundle.hpp"
#include "libslic3r/PrintConfig.hpp"
#include "libslic3r/Utils.hpp"
#include "libslic3r/Model.hpp"
#include "libslic3r/GCode/GCodeProcessor.hpp"
#include "WipeTowerDialog.hpp"

#include "Search.hpp"
#include "OG_CustomCtrl.hpp"

#include <wx/app.h>
#include <wx/button.h>
#include <wx/scrolwin.h>
#include <wx/sizer.h>

#include <wx/bmpcbox.h>
#include <wx/bmpbuttn.h>
#include <wx/treectrl.h>
#include <wx/imaglist.h>
#include <wx/settings.h>
#include <wx/filedlg.h>

#include <boost/algorithm/string/predicate.hpp>
#include <boost/algorithm/string/replace.hpp>
#include "wxExtensions.hpp"
#include "PresetComboBoxes.hpp"
#include <wx/wupdlock.h>

#include "GUI_App.hpp"
#include "GUI_ObjectList.hpp"
#include "Plater.hpp"
#include "MainFrame.hpp"
#include "format.hpp"
#include "UnsavedChangesDialog.hpp"
#include "SavePresetDialog.hpp"
#include "MsgDialog.hpp"
#include "Notebook.hpp"

#include "Widgets/Label.hpp"
#include "Widgets/TabCtrl.hpp"
#include "MarkdownTip.hpp"
#include "Search.hpp"
#include "BedShapeDialog.hpp"

#include "BedShapeDialog.hpp"
// #include "BonjourDialog.hpp"
#ifdef WIN32
	#include <commctrl.h>
#endif // WIN32

namespace Slic3r {
namespace GUI {

#define DISABLE_UNDO_SYS

void Tab::Highlighter::set_timer_owner(wxEvtHandler* owner, int timerid/* = wxID_ANY*/)
{
    m_timer.SetOwner(owner, timerid);
}

void Tab::Highlighter::init(std::pair<OG_CustomCtrl*, bool*> params)
{
    if (m_timer.IsRunning())
        invalidate();
    if (!params.first || !params.second)
        return;

    m_timer.Start(300, false);

    m_custom_ctrl = params.first;
    m_show_blink_ptr = params.second;

    *m_show_blink_ptr = true;
    m_custom_ctrl->Refresh();
}

void Tab::Highlighter::invalidate()
{
    m_timer.Stop();

    if (m_custom_ctrl && m_show_blink_ptr) {
        *m_show_blink_ptr = false;
        m_custom_ctrl->Refresh();
        m_show_blink_ptr = nullptr;
        m_custom_ctrl = nullptr;
    }

    m_blink_counter = 0;
}

void Tab::Highlighter::blink()
{
    if (m_custom_ctrl && m_show_blink_ptr) {
        *m_show_blink_ptr = !*m_show_blink_ptr;
        m_custom_ctrl->Refresh();
    }
    else
        return;

    if ((++m_blink_counter) == 11)
        invalidate();
}

//BBS: GUI refactor
Tab::Tab(ParamsPanel* parent, const wxString& title, Preset::Type type) :
    m_parent(parent), m_title(title), m_type(type)
{
    Create(parent, wxID_ANY, wxDefaultPosition, wxDefaultSize, wxBK_LEFT | wxTAB_TRAVERSAL/*, name*/);
    this->SetFont(Slic3r::GUI::wxGetApp().normal_font());

    wxGetApp().UpdateDarkUI(this);
    SetBackgroundColour(*wxWHITE);

    m_compatible_printers.type			= Preset::TYPE_PRINTER;
    m_compatible_printers.key_list		= "compatible_printers";
    m_compatible_printers.key_condition	= "compatible_printers_condition";
    //m_compatible_printers.dialog_title  = _L("Compatible printers");
    //m_compatible_printers.dialog_label  = _L("Select the printers this profile is compatible with.");

    m_compatible_prints.type			= Preset::TYPE_PRINT;
    m_compatible_prints.key_list 		= "compatible_prints";
    m_compatible_prints.key_condition	= "compatible_prints_condition";
    //m_compatible_prints.dialog_title 	= _L("Compatible print profiles");
    //m_compatible_prints.dialog_label 	= _L("Select the print profiles this profile is compatible with.");

    wxGetApp().tabs_list.push_back(this);

    m_em_unit = em_unit(m_parent); //wxGetApp().em_unit();

    m_config_manipulation = get_config_manipulation();

    Bind(wxEVT_SIZE, ([](wxSizeEvent &evt) {
        //for (auto page : m_pages)
        //    if (! page.get()->IsShown())
        //        page->layout_valid = false;
        evt.Skip();
    }));

    m_highlighter.set_timer_owner(this, 0);
    this->Bind(wxEVT_TIMER, [this](wxTimerEvent&)
    {
        m_highlighter.blink();
    });
}

void Tab::set_type()
{
    if (m_name == PRESET_PRINT_NAME)              { m_type = Slic3r::Preset::TYPE_PRINT; }
    else if (m_name == "sla_print")     { m_type = Slic3r::Preset::TYPE_SLA_PRINT; }
    else if (m_name == PRESET_FILAMENT_NAME)      { m_type = Slic3r::Preset::TYPE_FILAMENT; }
    else if (m_name == "sla_material")  { m_type = Slic3r::Preset::TYPE_SLA_MATERIAL; }
    else if (m_name == PRESET_PRINTER_NAME)       { m_type = Slic3r::Preset::TYPE_PRINTER; }
    else                                { m_type = Slic3r::Preset::TYPE_INVALID; assert(false); }
}

// sub new
//BBS: GUI refactor, change tab to fit into ParamsPanel
void Tab::create_preset_tab()
{
//move to ParamsPanel
/*#ifdef __WINDOWS__
    SetDoubleBuffered(true);
#endif //__WINDOWS__*/
    auto panel = this;

    m_preset_bundle = wxGetApp().preset_bundle;

    // Vertical sizer to hold the choice menu and the rest of the page.
/*#ifdef __WXOSX__
    auto  *main_sizer = new wxBoxSizer(wxVERTICAL);
    main_sizer->SetSizeHints(this);
    this->SetSizer(main_sizer);

    // Create additional panel to Fit() it from OnActivate()
    // It's needed for tooltip showing on OSX
    m_tmp_panel = new wxPanel(this, wxID_ANY, wxDefaultPosition, wxDefaultSize, wxBK_LEFT | wxTAB_TRAVERSAL);
    auto panel = m_tmp_panel;
    auto  sizer = new wxBoxSizer(wxVERTICAL);
    m_tmp_panel->SetSizer(sizer);
    m_tmp_panel->Layout();

    main_sizer->Add(m_tmp_panel, 1, wxEXPAND | wxALL, 0);
#else
    Tab *panel = this;
    auto  *sizer = new wxBoxSizer(wxVERTICAL);
    sizer->SetSizeHints(panel);
    panel->SetSizer(sizer);
#endif //__WXOSX__*/

    // BBS: model config
    if (m_type < Preset::TYPE_COUNT) {
        // preset chooser
        m_presets_choice = new TabPresetComboBox(panel, m_type);
        // m_presets_choice->SetFont(Label::Body_10); // BBS
        m_presets_choice->set_selection_changed_function([this](int selection) {
            if (!m_presets_choice->selection_is_changed_according_to_physical_printers())
            {
                if (m_type == Preset::TYPE_PRINTER && !m_presets_choice->is_selected_physical_printer())
                    m_preset_bundle->physical_printers.unselect_printer();

                // select preset
                std::string preset_name = m_presets_choice->GetString(selection).ToUTF8().data();
                select_preset(Preset::remove_suffix_modified(preset_name));
            }
        });
    }

    auto color = wxSystemSettings::GetColour(wxSYS_COLOUR_WINDOW);

    //buttons
    m_scaled_buttons.reserve(6);
    m_scaled_bitmaps.reserve(4);

    m_top_panel = new wxPanel(this, wxID_ANY, wxDefaultPosition, wxDefaultSize);
    // BBS: open this tab by select first
    m_top_panel->SetBackgroundColour(*wxWHITE);
    m_top_panel->Bind(wxEVT_LEFT_UP, [this](auto & e) {
        restore_last_select_item();
    });

    //add_scaled_button(panel, &m_btn_compare_preset, "compare");
    add_scaled_button(m_top_panel, &m_btn_save_preset, "save");
    add_scaled_button(m_top_panel, &m_btn_delete_preset, "cross");
    //if (m_type == Preset::Type::TYPE_PRINTER)
    //    add_scaled_button(panel, &m_btn_edit_ph_printer, "cog");

    m_show_incompatible_presets = false;
    add_scaled_bitmap(this, m_bmp_show_incompatible_presets, "flag_red");
    add_scaled_bitmap(this, m_bmp_hide_incompatible_presets, "flag_green");

    //add_scaled_button(panel, &m_btn_hide_incompatible_presets, m_bmp_hide_incompatible_presets.name());

    //m_btn_compare_preset->SetToolTip(_L("Compare presets"));
    // TRN "Save current Settings"
    m_btn_save_preset->SetToolTip(wxString::Format(_L("Save current %s"), m_title));
    m_btn_delete_preset->SetToolTip(_(L("Delete this preset")));
    m_btn_delete_preset->Hide();

    /*add_scaled_button(panel, &m_question_btn, "question");
    m_question_btn->SetToolTip(_(L("Hover the cursor over buttons to find more information \n"
                                   "or click this button.")));

    add_scaled_button(panel, &m_search_btn, "search");
    m_search_btn->SetToolTip(format_wxstr(_L("Search in settings [%1%]"), "Ctrl+F"));*/

    // Bitmaps to be shown on the "Revert to system" aka "Lock to system" button next to each input field.
    add_scaled_bitmap(this, m_bmp_value_lock  , "unlock_normal");
    add_scaled_bitmap(this, m_bmp_value_unlock, "lock_normal");
    m_bmp_non_system = &m_bmp_white_bullet;
    // Bitmaps to be shown on the "Undo user changes" button next to each input field.
    add_scaled_bitmap(this, m_bmp_value_revert, "undo");
    add_scaled_bitmap(this, m_bmp_white_bullet, "dot");

    set_tooltips_text();

    add_scaled_button(m_top_panel, &m_undo_btn,        m_bmp_white_bullet.name());
    add_scaled_button(m_top_panel, &m_undo_to_sys_btn, m_bmp_white_bullet.name());
    add_scaled_button(m_top_panel, &m_btn_search,      "search");
    m_btn_search->SetToolTip(_L("Search in preset"));

    //search input
    m_search_item = new StaticBox(m_top_panel);
    StateColor box_colour(std::pair<wxColour, int>(*wxWHITE, StateColor::Normal));
    StateColor box_border_colour(std::pair<wxColour, int>(wxColour(238, 238, 238), StateColor::Normal));

    m_search_item->SetBackgroundColor(box_colour);
    m_search_item->SetBorderColor(box_border_colour);
    m_search_item->SetCornerRadius(5);


    //StateColor::darkModeColorFor(wxColour(238, 238, 238)), wxDefaultPosition, wxSize(m_top_panel->GetSize().GetWidth(), 3 * wxGetApp().em_unit()), 8);
    auto search_sizer = new wxBoxSizer(wxHORIZONTAL);
    m_search_input = new TextInput(m_search_item, wxEmptyString, wxEmptyString, wxEmptyString, wxDefaultPosition, wxDefaultSize, 0 | wxBORDER_NONE);
    m_search_input->SetBackgroundColour(wxColour(238, 238, 238));
    m_search_input->SetForegroundColour(wxColour(43, 52, 54));
    m_search_input->SetFont(wxGetApp().bold_font());

    search_sizer->Add(new wxWindow(m_search_item, wxID_ANY, wxDefaultPosition, wxSize(0, 0)), 0, wxEXPAND|wxLEFT|wxRIGHT, FromDIP(6));
    search_sizer->Add(m_search_input, 1, wxEXPAND | wxALL, FromDIP(2));
    //bbl for linux
    //search_sizer->Add(new wxWindow(m_search_input, wxID_ANY, wxDefaultPosition, wxSize(0, 0)), 0, wxEXPAND | wxLEFT, 16);


     m_search_item->Bind(wxEVT_LEFT_DOWN, [this](wxMouseEvent &e) {
        m_search_input->SetFocus();
    });

    m_search_input->Bind(wxCUSTOMEVT_EXIT_SEARCH, [this](wxCommandEvent &) {
         Freeze();
        if (m_presets_choice) m_presets_choice->Show();

        m_btn_save_preset->Show();
        m_btn_search->Show();
        m_search_item->Hide();

        m_search_item->Refresh();
        m_search_item->Update();
        m_search_item->Layout();

        this->GetParent()->Refresh();
        this->GetParent()->Update();
        this->GetParent()->Layout();
        Thaw();
    });

    m_search_item->SetSizer(search_sizer);
    m_search_item->Layout();
    search_sizer->Fit(m_search_item);

    m_search_item->Hide();
    //m_btn_search->SetId(wxID_FIND_PROCESS);

    m_btn_search->Bind(
        wxEVT_BUTTON,
        [this](wxCommandEvent &) {
         Freeze();
         if (m_presets_choice)
             m_presets_choice->Hide();

         m_btn_save_preset->Hide();
         m_btn_search->Hide();
         m_search_item->Show();

         this->GetParent()->Refresh();
         this->GetParent()->Update();
         this->GetParent()->Layout();

         wxGetApp().plater()->search(false, m_type, m_top_panel->GetParent(), m_search_input, m_btn_search);
         Thaw();

        });

    m_undo_btn->Bind(wxEVT_BUTTON, ([this](wxCommandEvent) { on_roll_back_value(); }));
    m_undo_to_sys_btn->Bind(wxEVT_BUTTON, ([this](wxCommandEvent) { on_roll_back_value(true); }));
    /* m_search_btn->Bind(wxEVT_BUTTON, [](wxCommandEvent) { wxGetApp().plater()->search(false); });*/

    // Colors for ui "decoration"
    m_sys_label_clr			= wxGetApp().get_label_clr_sys();
    m_modified_label_clr	= wxGetApp().get_label_clr_modified();
    m_default_text_clr      = wxGetApp().get_label_clr_default();

    m_main_sizer = new wxBoxSizer( wxVERTICAL );
    m_top_sizer = new wxBoxSizer( wxHORIZONTAL );
    // BBS: model config
    if (m_presets_choice) {
        m_presets_choice->Reparent(m_top_panel);
        m_top_sizer->Add(m_presets_choice, 1, wxLEFT | wxRIGHT | wxALIGN_CENTER_VERTICAL, 10);
    } else {
        m_top_sizer->AddSpacer(10);
        m_top_sizer->AddStretchSpacer(1);
    }

    const float scale_factor = /*wxGetApp().*/em_unit(this)*0.1;// GetContentScaleFactor();
#ifndef DISABLE_UNDO_SYS
    m_top_sizer->Add( m_undo_to_sys_btn, 0, wxALIGN_CENTER_VERTICAL);
    m_top_sizer->AddSpacer(8);
#endif
    m_top_sizer->Add( m_undo_btn, 0, wxALIGN_CENTER_VERTICAL);
    m_top_sizer->Add( m_btn_save_preset, 0, wxALIGN_CENTER_VERTICAL | wxLEFT, 8  );
    m_top_sizer->Add( m_btn_delete_preset, 0, wxALIGN_CENTER_VERTICAL | wxLEFT, 8 );
    m_top_sizer->Add( m_btn_search, 0, wxALIGN_CENTER_VERTICAL | wxLEFT, 8 );
    m_top_sizer->Add( m_search_item, 1, wxALIGN_CENTER_VERTICAL | wxRIGHT , 8 );

    if (dynamic_cast<TabPrint*>(this) == nullptr) {
        m_static_title = new Label(m_top_panel, Label::Body_12, _L("Advance"));
        m_static_title->Wrap( -1 );
        // BBS: open this tab by select first
        m_static_title->Bind(wxEVT_LEFT_UP, [this](auto& e) {
            restore_last_select_item();
        });
        m_top_sizer->Add( m_static_title, 0, wxALIGN_CENTER_VERTICAL | wxLEFT, 8 );
        m_mode_view = new SwitchButton(m_top_panel, wxID_ABOUT);
        m_top_sizer->AddSpacer(4);
        m_top_sizer->Add( m_mode_view, 0, wxALIGN_CENTER_VERTICAL);
    }

    m_top_sizer->AddSpacer(10);

    m_top_sizer->SetMinSize(-1, 3 * m_em_unit);
    m_top_panel->SetSizer(m_top_sizer);
    if (m_presets_choice)
        m_main_sizer->Add(m_top_panel, 0, wxEXPAND | wxUP | wxDOWN, m_em_unit);
    else
        m_top_panel->Hide();

#if 0
#ifdef _MSW_DARK_MODE
    // Sizer with buttons for mode changing
    if (wxGetApp().tabs_as_menu())
#endif
        m_mode_sizer = new ModeSizer(panel, int (0.5*em_unit(this)));

    const float scale_factor = /*wxGetApp().*/em_unit(this)*0.1;// GetContentScaleFactor();
    m_hsizer = new wxBoxSizer(wxHORIZONTAL);
    sizer->Add(m_hsizer, 0, wxEXPAND | wxBOTTOM, 3);
    m_hsizer->Add(m_presets_choice, 0, wxLEFT | wxRIGHT | wxTOP | wxALIGN_CENTER_VERTICAL, 3);
    m_hsizer->AddSpacer(int(4*scale_factor));
    m_hsizer->Add(m_btn_save_preset, 0, wxALIGN_CENTER_VERTICAL);
    m_hsizer->AddSpacer(int(4 * scale_factor));
    m_hsizer->Add(m_btn_delete_preset, 0, wxALIGN_CENTER_VERTICAL);
    if (m_btn_edit_ph_printer) {
        m_hsizer->AddSpacer(int(4 * scale_factor));
        m_hsizer->Add(m_btn_edit_ph_printer, 0, wxALIGN_CENTER_VERTICAL);
    }
    m_hsizer->AddSpacer(int(/*16*/8 * scale_factor));
    m_hsizer->Add(m_btn_hide_incompatible_presets, 0, wxALIGN_CENTER_VERTICAL);
    m_hsizer->AddSpacer(int(8 * scale_factor));
    m_hsizer->Add(m_question_btn, 0, wxALIGN_CENTER_VERTICAL);
    m_hsizer->AddSpacer(int(32 * scale_factor));
    m_hsizer->Add(m_undo_to_sys_btn, 0, wxALIGN_CENTER_VERTICAL);
    m_hsizer->Add(m_undo_btn, 0, wxALIGN_CENTER_VERTICAL);
    m_hsizer->AddSpacer(int(32 * scale_factor));
    m_hsizer->Add(m_search_btn, 0, wxALIGN_CENTER_VERTICAL);
    m_hsizer->AddSpacer(int(8*scale_factor));
    m_hsizer->Add(m_btn_compare_preset, 0, wxALIGN_CENTER_VERTICAL);
    m_hsizer->AddSpacer(int(16*scale_factor));
    // m_hsizer->AddStretchSpacer(32);
    // StretchSpacer has a strange behavior under OSX, so
    // There is used just additional sizer for m_mode_sizer with right alignment
    if (m_mode_sizer) {
        auto mode_sizer = new wxBoxSizer(wxVERTICAL);
        // Don't set the 2nd parameter to 1, making the sizer rubbery scalable in Y axis may lead
        // to wrong vertical size assigned to wxBitmapComboBoxes, see GH issue #7176.
        mode_sizer->Add(m_mode_sizer, 0, wxALIGN_RIGHT);
        m_hsizer->Add(mode_sizer, 1, wxALIGN_CENTER_VERTICAL | wxRIGHT, wxOSX ? 15 : 10);
    }

    //Horizontal sizer to hold the tree and the selected page.
    m_hsizer = new wxBoxSizer(wxHORIZONTAL);
    sizer->Add(m_hsizer, 1, wxEXPAND, 0);

    //left vertical sizer
    m_left_sizer = new wxBoxSizer(wxVERTICAL);
    m_hsizer->Add(m_left_sizer, 0, wxEXPAND | wxLEFT | wxTOP | wxBOTTOM, 3);
#endif
    // tree
    m_tabctrl = new TabCtrl(panel, wxID_ANY, wxDefaultPosition, wxSize(20 * m_em_unit, -1),
        wxTR_NO_BUTTONS | wxTR_HIDE_ROOT | wxTR_SINGLE | wxTR_NO_LINES | wxBORDER_NONE | wxWANTS_CHARS | wxTR_FULL_ROW_HIGHLIGHT);
    m_tabctrl->Bind(wxEVT_RIGHT_DOWN, [this](auto &e) {}); // disable right select
    m_tabctrl->SetFont(Label::Body_14);
    //m_left_sizer->Add(m_tabctrl, 1, wxEXPAND);
    const int img_sz = int(32 * scale_factor + 0.5f);
    m_icons = new wxImageList(img_sz, img_sz, false, 1);
    // Index of the last icon inserted into $self->{icons}.
    m_icon_count = -1;
    m_tabctrl->AssignImageList(m_icons);
    wxGetApp().UpdateDarkUI(m_tabctrl);

    // Delay processing of the following handler until the message queue is flushed.
    // This helps to process all the cursor key events on Windows in the tree control,
    // so that the cursor jumps to the last item.
    // BBS: bold selection
    m_tabctrl->Bind(wxEVT_TAB_SEL_CHANGING, [this](wxCommandEvent& event) {
        if (m_disable_tree_sel_changed_event)
            return;
        const auto sel_item = m_tabctrl->GetSelection();
        //OutputDebugStringA("wxEVT_TAB_SEL_CHANGING ");
        //OutputDebugStringA(m_title.c_str());
        //const auto selection = sel_item >= 0 ? m_tabctrl->GetItemText(sel_item) : "";
        //OutputDebugString(selection);
        //OutputDebugStringA("\n");
        m_tabctrl->SetItemBold(sel_item, false);
        });
    m_tabctrl->Bind(wxEVT_TAB_SEL_CHANGED, [this](wxCommandEvent& event) {
#ifdef __linux__
        // Events queue is opposite On Linux. wxEVT_SET_FOCUS invokes after wxEVT_TAB_SEL_CHANGED,
        // and a result wxEVT_KILL_FOCUS doesn't invoke for the TextCtrls.
        // So, call SetFocus explicitly for this control before changing of the selection
        m_tabctrl->SetFocus();
#endif
            if (!m_disable_tree_sel_changed_event && !m_pages.empty()) {
                if (m_page_switch_running)
                    m_page_switch_planned = true;
                else {
                    m_page_switch_running = true;
                    do {
                        m_page_switch_planned = false;
                        m_tabctrl->Update();
                    } while (this->tree_sel_change_delayed(event));
                    m_page_switch_running = false;
                }
            }
        });

    m_tabctrl->Bind(wxEVT_KEY_DOWN, &Tab::OnKeyDown, this);

    m_main_sizer->Add(m_tabctrl, 1, wxEXPAND | wxALL, 0 );

    this->SetSizer(m_main_sizer);
    //this->Layout();
    m_page_view = m_parent->get_paged_view();

    // Initialize the page.
/*#ifdef __WXOSX__
    auto page_parent = m_tmp_panel;
#else
    auto page_parent = this;
#endif

    m_page_view = new wxScrolledWindow(page_parent, wxID_ANY, wxDefaultPosition, wxDefaultSize, wxTAB_TRAVERSAL);
    m_page_sizer = new wxBoxSizer(wxVERTICAL);
    m_page_view->SetSizer(m_page_sizer);
    m_page_view->SetScrollbars(1, 20, 1, 2);
    m_hsizer->Add(m_page_view, 1, wxEXPAND | wxLEFT, 5);*/

    //m_btn_compare_preset->Bind(wxEVT_BUTTON, ([this](wxCommandEvent e) { compare_preset(); }));
    m_btn_save_preset->Bind(wxEVT_BUTTON, ([this](wxCommandEvent e) { save_preset(); }));
    m_btn_delete_preset->Bind(wxEVT_BUTTON, ([this](wxCommandEvent e) { delete_preset(); }));
    /*m_btn_hide_incompatible_presets->Bind(wxEVT_BUTTON, ([this](wxCommandEvent e) {
        toggle_show_hide_incompatible();
    }));

    if (m_btn_edit_ph_printer)
        m_btn_edit_ph_printer->Bind(wxEVT_BUTTON, [this](wxCommandEvent e) {
            if (m_preset_bundle->physical_printers.has_selection())
                m_presets_choice->edit_physical_printer();
            else
                m_presets_choice->add_physical_printer();
        });*/

    // Initialize the DynamicPrintConfig by default keys/values.
    build();

    // ys_FIXME: Following should not be needed, the function will be called later
    // (update_mode->update_visibility->rebuild_page_tree). This does not work, during the
    // second call of rebuild_page_tree m_tabctrl->GetFirstVisibleItem(); returns zero
    // for some unknown reason (and the page is not refreshed until user does a selection).
    rebuild_page_tree();

    m_completed = true;
}

void Tab::add_scaled_button(wxWindow* parent,
                            ScalableButton** btn,
                            const std::string& icon_name,
                            const wxString& label/* = wxEmptyString*/,
                            long style /*= wxBU_EXACTFIT | wxNO_BORDER*/)
{
    *btn = new ScalableButton(parent, wxID_ANY, icon_name, label, wxDefaultSize, wxDefaultPosition, style, true);
    (*btn)->SetBackgroundColour(parent->GetBackgroundColour());
    m_scaled_buttons.push_back(*btn);
}

void Tab::add_scaled_bitmap(wxWindow* parent,
                            ScalableBitmap& bmp,
                            const std::string& icon_name)
{
    bmp = ScalableBitmap(parent, icon_name);
    m_scaled_bitmaps.push_back(&bmp);
}

void Tab::load_initial_data()
{
    m_config = &m_presets->get_edited_preset().config;
    bool has_parent = m_presets->get_selected_preset_parent() != nullptr;
    m_bmp_non_system = has_parent ? &m_bmp_value_unlock : &m_bmp_white_bullet;
    m_ttg_non_system = has_parent ? &m_ttg_value_unlock : &m_ttg_white_bullet_ns;
    m_tt_non_system  = has_parent ? &m_tt_value_unlock  : &m_ttg_white_bullet_ns;
}

Slic3r::GUI::PageShp Tab::add_options_page(const wxString& title, const std::string& icon, bool is_extruder_pages /*= false*/)
{
    // Index of icon in an icon list $self->{icons}.
    auto icon_idx = 0;
    if (!icon.empty()) {
        icon_idx = (m_icon_index.find(icon) == m_icon_index.end()) ? -1 : m_icon_index.at(icon);
        if (icon_idx == -1) {
            // Add a new icon to the icon list.
            m_scaled_icons_list.push_back(ScalableBitmap(this, icon, 32, false, true));
            //m_icons->Add(m_scaled_icons_list.back().bmp());
            icon_idx = ++m_icon_count;
            m_icon_index[icon] = icon_idx;
        }

        if (m_category_icon.find(title) == m_category_icon.end()) {
            // Add new category to the category_to_icon list.
            m_category_icon[title] = icon;
        }
    }
    // Initialize the page.
    //BBS: GUI refactor
    PageShp page(new Page(m_page_view, title, icon_idx, this));
//	page->SetBackgroundStyle(wxBG_STYLE_SYSTEM);
#ifdef __WINDOWS__
//	page->SetDoubleBuffered(true);
#endif //__WINDOWS__

    if (dynamic_cast<TabPrint*>(this)) {
        page->m_split_multi_line = true;
        page->m_option_label_at_right = true;
    }

    if (!is_extruder_pages)
        m_pages.push_back(page);

    page->set_config(m_config);
    return page;
}

// Names of categories is save in English always. We translate them only for UI.
// But category "Extruder n" can't be translated regularly (using _()), so
// just for this category we should splite the title and translate "Extruder" word separately
wxString Tab::translate_category(const wxString& title, Preset::Type preset_type)
{
    if (preset_type == Preset::TYPE_PRINTER && title.Contains("Extruder ")) {
        return _("Extruder") + title.SubString(8, title.Last());
    }
    return _(title);
}

void Tab::OnActivate()
{
    //BBS: GUI refactor
    //noUpdates seems not working
    //wxWindowUpdateLocker noUpdates(this);
/*#ifdef __WXOSX__
//    wxWindowUpdateLocker noUpdates(this);
    auto size = GetSizer()->GetSize();
    m_tmp_panel->GetSizer()->SetMinSize(size.x + m_size_move, size.y);
    Fit();
    m_size_move *= -1;
#endif // __WXOSX__*/

#ifdef __WXMSW__
    // Workaround for tooltips over Tree Controls displayed over excessively long
    // tree control items, stealing the window focus.
    //
    // In case the Tab was reparented from the MainFrame to the floating dialog,
    // the tooltip created by the Tree Control before reparenting is not reparented,
    // but it still points to the MainFrame. If the tooltip pops up, the MainFrame
    // is incorrectly focussed, stealing focus from the floating dialog.
    //
    // The workaround is to delete the tooltip control.
    // Vojtech tried to reparent the tooltip control, but it did not work,
    // and if the Tab was later reparented back to MainFrame, the tooltip was displayed
    // at an incorrect position, therefore it is safer to just discard the tooltip control
    // altogether.
    HWND hwnd_tt = TreeView_GetToolTips(m_tabctrl->GetHandle());
    if (hwnd_tt) {
	    HWND hwnd_toplevel 	= find_toplevel_parent(m_tabctrl)->GetHandle();
	    HWND hwnd_parent 	= ::GetParent(hwnd_tt);
	    if (hwnd_parent != hwnd_toplevel) {
	    	::DestroyWindow(hwnd_tt);
			TreeView_SetToolTips(m_tabctrl->GetHandle(), nullptr);
	    }
    }
#endif

    // BBS: select on first active
    if (!m_active_page)
        restore_last_select_item();

    //BBS: GUI refactor
    m_page_view->Freeze();

    // create controls on active page
    activate_selected_page([](){});
    //BBS: GUI refactor
    //m_main_sizer->Layout();
    m_parent->Layout();

#ifdef _MSW_DARK_MODE
    // Because of DarkMode we use our own Notebook (inherited from wxSiplebook) instead of wxNotebook
    // And it looks like first Layout of the page doesn't update a size of the m_presets_choice
    // So we have to set correct size explicitely
   /* if (wxSize ok_sz = wxSize(35 * m_em_unit, m_presets_choice->GetBestSize().y);
        ok_sz != m_presets_choice->GetSize()) {
        m_presets_choice->SetMinSize(ok_sz);
        m_presets_choice->SetSize(ok_sz);
        GetSizer()->GetItem(size_t(0))->GetSizer()->Layout();
        if (wxGetApp().tabs_as_menu())
            m_presets_choice->update();
    }*/
#endif // _MSW_DARK_MODE
    Refresh();

    //BBS: GUI refactor
    m_page_view->Thaw();
}

void Tab::update_label_colours()
{
    m_default_text_clr = wxGetApp().get_label_clr_default();
    if (m_sys_label_clr == wxGetApp().get_label_clr_sys() && m_modified_label_clr == wxGetApp().get_label_clr_modified())
        return;
    m_sys_label_clr = wxGetApp().get_label_clr_sys();
    m_modified_label_clr = wxGetApp().get_label_clr_modified();

    //update options "decoration"
    for (const auto& opt : m_options_list)
    {
        const wxColour *color = &m_sys_label_clr;

        // value isn't equal to system value
        if ((opt.second & osSystemValue) == 0) {
            // value is equal to last saved
            if ((opt.second & osInitValue) != 0)
                color = &m_default_text_clr;
            // value is modified
            else
                color = &m_modified_label_clr;
        }
        if (opt.first == "printable_area"            ||
            opt.first == "compatible_prints"    || opt.first == "compatible_printers"           ) {
            if (m_colored_Label_colors.find(opt.first) != m_colored_Label_colors.end())
                m_colored_Label_colors.at(opt.first) = *color;
            continue;
        }

        Field* field = get_field(opt.first);
        if (field == nullptr) continue;
        field->set_label_colour(color);
    }

    auto cur_item = m_tabctrl->GetFirstVisibleItem();
    if (cur_item < 0 || !m_tabctrl->IsVisible(cur_item))
        return;
    while (cur_item >= 0) {
        auto title = m_tabctrl->GetItemText(cur_item);
        for (auto page : m_pages)
        {
            if (translate_category(page->title(), m_type) != title)
                continue;

            const wxColor *clr = !page->m_is_nonsys_values ? &m_sys_label_clr :
                page->m_is_modified_values ? &m_modified_label_clr :
                (m_type < Preset::TYPE_COUNT ? &m_default_text_clr : &m_modified_label_clr);

            m_tabctrl->SetItemTextColour(cur_item, clr == &m_modified_label_clr ? *clr : StateColor(
                        std::make_pair(0x6B6B6C, (int) StateColor::NotChecked),
                        std::make_pair(*clr, (int) StateColor::Normal)));
            break;
        }
        cur_item = m_tabctrl->GetNextVisible(cur_item);
    }

    decorate();
}

void Tab::decorate()
{
    for (const auto& opt : m_options_list)
    {
        Field*      field = nullptr;
        wxColour*   colored_label_clr = nullptr;

        if (opt.first == "printable_area" ||
            opt.first == "compatible_prints" || opt.first == "compatible_printers")
            colored_label_clr = (m_colored_Label_colors.find(opt.first) == m_colored_Label_colors.end()) ? nullptr : &m_colored_Label_colors.at(opt.first);

        if (!colored_label_clr) {
            field = get_field(opt.first);
            if (!field)
                continue;
        }

        bool is_nonsys_value = false;
        bool is_modified_value = true;
        const ScalableBitmap* sys_icon  = &m_bmp_value_lock;
        const ScalableBitmap* icon      = &m_bmp_value_revert;

        const wxColour* color = m_is_default_preset ? &m_default_text_clr : &m_sys_label_clr;

        const wxString* sys_tt  = &m_tt_value_lock;
        const wxString* tt      = &m_tt_value_revert;

        // value isn't equal to system value
        if ((opt.second & osSystemValue) == 0) {
            is_nonsys_value = true;
            sys_icon = m_bmp_non_system;
            sys_tt = m_tt_non_system;
            // value is equal to last saved
            if ((opt.second & osInitValue) != 0)
                color = &m_default_text_clr;
            // value is modified
            else
                color = &m_modified_label_clr;
        }
        if ((opt.second & osInitValue) != 0)
        {
            is_modified_value = false;
            icon = &m_bmp_white_bullet;
            tt = &m_tt_white_bullet;
        }

        if (colored_label_clr) {
            *colored_label_clr = *color;
            continue;
        }

        field->m_is_nonsys_value = is_nonsys_value;
        field->m_is_modified_value = is_modified_value;
        field->set_undo_bitmap(icon);
        //BBS: GUI refactor
        field->set_undo_to_sys_bitmap(sys_icon);
        field->set_undo_tooltip(tt);
        field->set_undo_to_sys_tooltip(sys_tt);
        field->set_label_colour(color);
    }

    if (m_active_page)
        m_active_page->refresh();
}

// Update UI according to changes
void Tab::update_changed_ui()
{
    if (m_postpone_update_ui)
        return;

    const bool deep_compare = (m_type == Slic3r::Preset::TYPE_PRINTER || m_type == Slic3r::Preset::TYPE_SLA_MATERIAL);
    auto dirty_options = m_presets->current_dirty_options(deep_compare);
    auto nonsys_options = m_presets->current_different_from_parent_options(deep_compare);
    if (m_type == Preset::TYPE_PRINTER && static_cast<TabPrinter*>(this)->m_printer_technology == ptFFF) {
        TabPrinter* tab = static_cast<TabPrinter*>(this);
        if (tab->m_initial_extruders_count != tab->m_extruders_count)
            dirty_options.emplace_back("extruders_count");
        if (tab->m_sys_extruders_count != tab->m_extruders_count)
            nonsys_options.emplace_back("extruders_count");
    }

    for (auto& it : m_options_list)
        it.second = m_opt_status_value;

    for (auto opt_key : dirty_options)	m_options_list[opt_key] &= ~osInitValue;
    for (auto opt_key : nonsys_options)	m_options_list[opt_key] &= ~osSystemValue;

    update_custom_dirty();

    decorate();

    wxTheApp->CallAfter([this]() {
        if (parent()) //To avoid a crash, parent should be exist for a moment of a tree updating
            update_changed_tree_ui();
    });
    // BBS:
    update_undo_buttons();
}

void Tab::init_options_list()
{
    if (!m_options_list.empty())
        m_options_list.clear();

    for (const std::string& opt_key : m_config->keys())
        m_options_list.emplace(opt_key, m_opt_status_value);
}

template<class T>
void add_correct_opts_to_options_list(const std::string &opt_key, std::map<std::string, int>& map, Tab *tab, const int& value)
{
    T *opt_cur = static_cast<T*>(tab->m_config->option(opt_key));
    for (size_t i = 0; i < opt_cur->values.size(); i++)
        map.emplace(opt_key + "#" + std::to_string(i), value);
}

void TabPrinter::init_options_list()
{
    if (!m_options_list.empty())
        m_options_list.clear();

    for (const std::string& opt_key : m_config->keys())
    {
        if (opt_key == "printable_area" || opt_key == "bed_exclude_area" | opt_key == "thumbnails") {
            m_options_list.emplace(opt_key, m_opt_status_value);
            continue;
        }
        switch (m_config->option(opt_key)->type())
        {
        case coInts:	add_correct_opts_to_options_list<ConfigOptionInts		>(opt_key, m_options_list, this, m_opt_status_value);	break;
        case coBools:	add_correct_opts_to_options_list<ConfigOptionBools		>(opt_key, m_options_list, this, m_opt_status_value);	break;
        case coFloats:	add_correct_opts_to_options_list<ConfigOptionFloats		>(opt_key, m_options_list, this, m_opt_status_value);	break;
        case coStrings:	add_correct_opts_to_options_list<ConfigOptionStrings	>(opt_key, m_options_list, this, m_opt_status_value);	break;
        case coPercents:add_correct_opts_to_options_list<ConfigOptionPercents	>(opt_key, m_options_list, this, m_opt_status_value);	break;
        case coPoints:	add_correct_opts_to_options_list<ConfigOptionPoints		>(opt_key, m_options_list, this, m_opt_status_value);	break;
        // BBS
        case coEnums:   add_correct_opts_to_options_list<ConfigOptionInts       >(opt_key, m_options_list, this, m_opt_status_value);   break;
        default:		m_options_list.emplace(opt_key, m_opt_status_value);		break;
        }
    }
    if (m_printer_technology == ptFFF)
        m_options_list.emplace("extruders_count", m_opt_status_value);
}

void TabPrinter::msw_rescale()
{
    Tab::msw_rescale();

    if (m_reset_to_filament_color)
        m_reset_to_filament_color->msw_rescale();

    //BBS: GUI refactor
    //Layout();
    m_parent->Layout();
}

void TabSLAMaterial::init_options_list()
{
    if (!m_options_list.empty())
        m_options_list.clear();

    for (const std::string& opt_key : m_config->keys())
    {
        if (opt_key == "compatible_prints" || opt_key == "compatible_printers") {
            m_options_list.emplace(opt_key, m_opt_status_value);
            continue;
        }
        switch (m_config->option(opt_key)->type())
        {
        case coInts:	add_correct_opts_to_options_list<ConfigOptionInts		>(opt_key, m_options_list, this, m_opt_status_value);	break;
        case coBools:	add_correct_opts_to_options_list<ConfigOptionBools		>(opt_key, m_options_list, this, m_opt_status_value);	break;
        case coFloats:	add_correct_opts_to_options_list<ConfigOptionFloats		>(opt_key, m_options_list, this, m_opt_status_value);	break;
        case coStrings:	add_correct_opts_to_options_list<ConfigOptionStrings	>(opt_key, m_options_list, this, m_opt_status_value);	break;
        case coPercents:add_correct_opts_to_options_list<ConfigOptionPercents	>(opt_key, m_options_list, this, m_opt_status_value);	break;
        case coPoints:	add_correct_opts_to_options_list<ConfigOptionPoints		>(opt_key, m_options_list, this, m_opt_status_value);	break;
        // BBS
        case coEnums:	add_correct_opts_to_options_list<ConfigOptionInts		>(opt_key, m_options_list, this, m_opt_status_value);	break;
        default:		m_options_list.emplace(opt_key, m_opt_status_value);		break;
        }
    }
}

void Tab::get_sys_and_mod_flags(const std::string& opt_key, bool& sys_page, bool& modified_page)
{
    auto opt = m_options_list.find(opt_key);
    if (opt == m_options_list.end())
        return;

    if (sys_page) sys_page = (opt->second & osSystemValue) != 0;
    modified_page |= (opt->second & osInitValue) == 0;
}

void Tab::update_changed_tree_ui()
{
    if (m_options_list.empty())
        return;
    auto cur_item = m_tabctrl->GetFirstVisibleItem();
    if (cur_item < 0 || !m_tabctrl->IsVisible(cur_item))
        return;

    auto selected_item = m_tabctrl->GetSelection();
    auto selection = selected_item >= 0 ? m_tabctrl->GetItemText(selected_item) : "";

    while (cur_item >= 0) {
        auto title = m_tabctrl->GetItemText(cur_item);
        for (auto page : m_pages)
        {
            if (translate_category(page->title(), m_type) != title)
                continue;
            bool sys_page = true;
            bool modified_page = false;
            if (page->title() == "General") {
                std::initializer_list<const char*> optional_keys{ "extruders_count", "printable_area" };
                for (auto &opt_key : optional_keys) {
                    get_sys_and_mod_flags(opt_key, sys_page, modified_page);
                }
            }
            if (page->title() == "Dependencies") {
                if (m_type == Slic3r::Preset::TYPE_PRINTER) {
                    sys_page = m_presets->get_selected_preset_parent() != nullptr;
                    modified_page = false;
                } else {
                    if (m_type == Slic3r::Preset::TYPE_FILAMENT || m_type == Slic3r::Preset::TYPE_SLA_MATERIAL)
                        get_sys_and_mod_flags("compatible_prints", sys_page, modified_page);
                    get_sys_and_mod_flags("compatible_printers", sys_page, modified_page);
                }
            }
            for (auto group : page->m_optgroups)
            {
                if (!sys_page && modified_page)
                    break;
                for (const auto &kvp : group->opt_map()) {
                    const std::string& opt_key = kvp.first;
                    get_sys_and_mod_flags(opt_key, sys_page, modified_page);
                }
            }

            const wxColor *clr = sys_page ? (m_is_default_preset ? &m_default_text_clr : &m_sys_label_clr) :
                                 (modified_page || m_type >= Preset::TYPE_COUNT) ? &m_modified_label_clr : &m_default_text_clr;

            if (page->set_item_colour(clr))
                m_tabctrl->SetItemTextColour(cur_item, clr == &m_modified_label_clr ? *clr : StateColor(
                        std::make_pair(0x6B6B6C, (int) StateColor::NotChecked),
                        std::make_pair(*clr, (int) StateColor::Normal)));

            page->m_is_nonsys_values = !sys_page;
            page->m_is_modified_values = modified_page;

            if (selection == title) {
                m_is_nonsys_values = page->m_is_nonsys_values;
                m_is_modified_values = page->m_is_modified_values;
            }
            break;
        }
        auto next_item = m_tabctrl->GetNextVisible(cur_item);
        cur_item = next_item;
    }
}

void Tab::update_undo_buttons()
{
    // BBS: restore all pages in preset
    m_undo_btn->        SetBitmap_(m_presets->get_edited_preset().is_dirty ? m_bmp_value_revert: m_bmp_white_bullet);
    m_undo_to_sys_btn-> SetBitmap_(m_is_nonsys_values   ? *m_bmp_non_system : m_bmp_value_lock);

    m_undo_btn->SetToolTip(m_presets->get_edited_preset().is_dirty ? _L("Click to reset all settings to the last saved preset.") : m_ttg_white_bullet);
    m_undo_to_sys_btn->SetToolTip(m_is_nonsys_values ? *m_ttg_non_system : m_ttg_value_lock);
}

void Tab::on_roll_back_value(const bool to_sys /*= true*/)
{
    // BBS: restore all pages in preset
    // if (!m_active_page) return;

    int os;
    if (to_sys)	{
        if (!m_is_nonsys_values) return;
        os = osSystemValue;
    }
    else {
        // BBS: restore all pages in preset
        if (!m_presets->get_edited_preset().is_dirty) return;
        os = osInitValue;
    }

    m_postpone_update_ui = true;

    // BBS: restore all preset
    for (auto page : m_pages)
    for (auto group : page->m_optgroups) {
        if (group->title == "Capabilities") {
            if ((m_options_list["extruders_count"] & os) == 0)
                to_sys ? group->back_to_sys_value("extruders_count") : group->back_to_initial_value("extruders_count");
        }
        if (group->title == "Size and coordinates") {
            if ((m_options_list["printable_area"] & os) == 0) {
                to_sys ? group->back_to_sys_value("printable_area") : group->back_to_initial_value("printable_area");
                load_key_value("printable_area", true/*some value*/, true);
            }
        }
        //if (group->title == "Profile dependencies") {
        //    // "compatible_printers" option doesn't exists in Printer Settimgs Tab
        //    if (m_type != Preset::TYPE_PRINTER && (m_options_list["compatible_printers"] & os) == 0) {
        //        to_sys ? group->back_to_sys_value("compatible_printers") : group->back_to_initial_value("compatible_printers");
        //        load_key_value("compatible_printers", true/*some value*/, true);

        //        bool is_empty = m_config->option<ConfigOptionStrings>("compatible_printers")->values.empty();
        //        m_compatible_printers.checkbox->SetValue(is_empty);
        //        is_empty ? m_compatible_printers.btn->Disable() : m_compatible_printers.btn->Enable();
        //    }
        //    // "compatible_prints" option exists only in Filament Settimgs and Materials Tabs
        //    if ((m_type == Preset::TYPE_FILAMENT || m_type == Preset::TYPE_SLA_MATERIAL) && (m_options_list["compatible_prints"] & os) == 0) {
        //        to_sys ? group->back_to_sys_value("compatible_prints") : group->back_to_initial_value("compatible_prints");
        //        load_key_value("compatible_prints", true/*some value*/, true);

        //        bool is_empty = m_config->option<ConfigOptionStrings>("compatible_prints")->values.empty();
        //        m_compatible_prints.checkbox->SetValue(is_empty);
        //        is_empty ? m_compatible_prints.btn->Disable() : m_compatible_prints.btn->Enable();
        //    }
        //}
        for (const auto &kvp : group->opt_map()) {
            const std::string& opt_key = kvp.first;
            if ((m_options_list[opt_key] & os) == 0)
                to_sys ? group->back_to_sys_value(opt_key) : group->back_to_initial_value(opt_key);
        }
    }

    // BBS: restore all pages in preset
    m_presets->discard_current_changes();

    m_postpone_update_ui = false;

    // When all values are rolled, then we hane to update whole tab in respect to the reverted values
    update();

    // BBS: restore all pages in preset, update_dirty also update combobox
    update_dirty();
}

// Update the combo box label of the selected preset based on its "dirty" state,
// comparing the selected preset config with $self->{config}.
void Tab::update_dirty()
{
    if (m_postpone_update_ui)
        return;

    if (m_presets_choice) {
        m_presets_choice->update_dirty();
        on_presets_changed();
    } else {
        m_presets->update_dirty();
    }
    update_changed_ui();
}

void Tab::update_tab_ui(bool update_plater_presets)
{
    if (m_presets_choice) {
        m_presets_choice->update();
        if (update_plater_presets)
            on_presets_changed();
    }
}

// Load a provied DynamicConfig into the tab, modifying the active preset.
// This could be used for example by setting a Wipe Tower position by interactive manipulation in the 3D view.
void Tab::load_config(const DynamicPrintConfig& config)
{
    bool modified = 0;
    for(auto opt_key : m_config->diff(config)) {
        m_config->set_key_value(opt_key, config.option(opt_key)->clone());
        modified = 1;
    }
    if (modified) {
        update_dirty();
        //# Initialize UI components with the config values.
        reload_config();
        update();
    }
}

// Reload current $self->{config} (aka $self->{presets}->edited_preset->config) into the UI fields.
void Tab::reload_config()
{
    if (m_active_page)
        m_active_page->reload_config();
}

void Tab::update_mode()
{
    m_mode = wxGetApp().get_mode();

    //BBS: GUI refactor
    // update mode for ModeSizer
    //if (m_mode_sizer)
    //    m_mode_sizer->SetMode(m_mode);

    update_visibility();

    update_changed_tree_ui();
}

void Tab::update_visibility()
{
    Freeze(); // There is needed Freeze/Thaw to avoid a flashing after Show/Layout

    for (auto page : m_pages)
        page->update_visibility(m_mode, page.get() == m_active_page);
    rebuild_page_tree();

    if (m_type == Preset::TYPE_SLA_PRINT)
        update_description_lines();

    //BBS: GUI refactor
    //Layout();
    m_parent->Layout();
    Thaw();
}

void Tab::msw_rescale()
{
    m_em_unit = em_unit(m_parent);

    m_top_sizer->SetMinSize(-1, 3 * m_em_unit);

    //BBS: GUI refactor
    //if (m_mode_sizer)
    //    m_mode_sizer->msw_rescale();
    if (m_presets_choice)
        m_presets_choice->msw_rescale();

    m_tabctrl->SetMinSize(wxSize(20 * m_em_unit, -1));

    // rescale buttons and cached bitmaps
    for (const auto btn : m_scaled_buttons)
        btn->msw_rescale();
    for (const auto bmp : m_scaled_bitmaps)
        bmp->msw_rescale();

    if (m_mode_view)
        m_mode_view->Rescale();

    if (m_detach_preset_btn)
        m_detach_preset_btn->msw_rescale();

    // rescale icons for tree_ctrl
    for (ScalableBitmap& bmp : m_scaled_icons_list)
        bmp.msw_rescale();
    // recreate and set new ImageList for tree_ctrl
    m_icons->RemoveAll();
    m_icons = new wxImageList(m_scaled_icons_list.front().bmp().GetWidth(), m_scaled_icons_list.front().bmp().GetHeight(), false);
    for (ScalableBitmap& bmp : m_scaled_icons_list)
        //m_icons->Add(bmp.bmp());
    m_tabctrl->AssignImageList(m_icons);

    // rescale options_groups
    if (m_active_page)
        m_active_page->msw_rescale();

    m_tabctrl->Rescale();

    //BBS: GUI refactor
    //Layout();
    m_parent->Layout();
}

void Tab::sys_color_changed()
{
    if (m_presets_choice)
        m_presets_choice->sys_color_changed();

    // update buttons and cached bitmaps
    for (const auto btn : m_scaled_buttons)
        btn->msw_rescale();
    for (const auto bmp : m_scaled_bitmaps)
        bmp->msw_rescale();
    if (m_detach_preset_btn)
        m_detach_preset_btn->msw_rescale();

    // update icons for tree_ctrl
    for (ScalableBitmap& bmp : m_scaled_icons_list)
        bmp.msw_rescale();
    // recreate and set new ImageList for tree_ctrl
    m_icons->RemoveAll();
    m_icons = new wxImageList(m_scaled_icons_list.front().bmp().GetWidth(), m_scaled_icons_list.front().bmp().GetHeight(), false);
    for (ScalableBitmap& bmp : m_scaled_icons_list)
        //m_icons->Add(bmp.bmp());
    m_tabctrl->AssignImageList(m_icons);

    // Colors for ui "decoration"
    update_label_colours();
#ifdef _WIN32
    wxWindowUpdateLocker noUpdates(this);
    //BBS: GUI refactor
    //if (m_mode_sizer)
    //    m_mode_sizer->msw_rescale();
    wxGetApp().UpdateDarkUI(this);
    wxGetApp().UpdateDarkUI(m_tabctrl);
#endif
    update_changed_tree_ui();

    // update options_groups
    if (m_active_page)
        m_active_page->sys_color_changed();

    //BBS: GUI refactor
    //Layout();
    m_parent->Layout();
}

Field* Tab::get_field(const t_config_option_key& opt_key, int opt_index/* = -1*/) const
{
    return m_active_page ? m_active_page->get_field(opt_key, opt_index) : nullptr;
}

std::pair<OG_CustomCtrl*, bool*> Tab::get_custom_ctrl_with_blinking_ptr(const t_config_option_key& opt_key, int opt_index/* = -1*/)
{
    if (!m_active_page)
        return {nullptr, nullptr};

    std::pair<OG_CustomCtrl*, bool*> ret = {nullptr, nullptr};

    for (auto opt_group : m_active_page->m_optgroups) {
        ret = opt_group->get_custom_ctrl_with_blinking_ptr(opt_key, opt_index);
        if (ret.first && ret.second)
            break;
    }
    return ret;
}

Field* Tab::get_field(const t_config_option_key& opt_key, Page** selected_page, int opt_index/* = -1*/)
{
    Field* field = nullptr;
    for (auto page : m_pages) {
        field = page->get_field(opt_key, opt_index);
        if (field != nullptr) {
            *selected_page = page.get();
            return field;
        }
    }
    return field;
}

void Tab::toggle_option(const std::string& opt_key, bool toggle, int opt_index/* = -1*/)
{
    if (!m_active_page)
        return;
    Field* field = m_active_page->get_field(opt_key, opt_index);
    if (field)
        field->toggle(toggle);
}

void Tab::toggle_line(const std::string &opt_key, bool toggle)
{
    if (!m_active_page) return;
    Line *line = m_active_page->get_line(opt_key);
    if (line) line->toggle_visible = toggle;
};

// To be called by custom widgets, load a value into a config,
// update the preset selection boxes (the dirty flags)
// If value is saved before calling this function, put saved_value = true,
// and value can be some random value because in this case it will not been used
void Tab::load_key_value(const std::string& opt_key, const boost::any& value, bool saved_value /*= false*/)
{
    if (!saved_value) change_opt_value(*m_config, opt_key, value);
    // Mark the print & filament enabled if they are compatible with the currently selected preset.
    if (opt_key == "compatible_printers" || opt_key == "compatible_prints") {
        // Don't select another profile if this profile happens to become incompatible.
        m_preset_bundle->update_compatible(PresetSelectCompatibleType::Never);
    }
    if (m_presets_choice)
        m_presets_choice->update_dirty();
    on_presets_changed();
    update();
}

static wxString support_combo_value_for_config(const DynamicPrintConfig &config, bool is_fff)
{
    const std::string support         = is_fff ? "enable_support"                 : "supports_enable";
    const std::string buildplate_only = is_fff ? "support_on_build_plate_only" : "support_buildplate_only";

    // BBS
#if 0
    return
        ! config.opt_bool(support) ?
            _("None") :
            (is_fff && !config.opt_bool("support_material_auto")) ?
                _("For support enforcers only") :
                (config.opt_bool(buildplate_only) ? _("Support on build plate only") :
                                                    _("Everywhere"));
#else
    if (config.opt_bool(support)) {
         return (config.opt_bool(buildplate_only) ? _("Support on build plate only") : _("Everywhere"));
    } else {
        return _("For support enforcers only");
    }
#endif
}

static wxString pad_combo_value_for_config(const DynamicPrintConfig &config)
{
    return config.opt_bool("pad_enable") ? (config.opt_bool("pad_around_object") ? _("Around object") : _("Below object")) : _("None");
}

void Tab::on_value_change(const std::string& opt_key, const boost::any& value)
{
    if (wxGetApp().plater() == nullptr) {
        return;
    }

    const bool is_fff = supports_printer_technology(ptFFF);
    ConfigOptionsGroup* og_freq_chng_params = wxGetApp().sidebar().og_freq_chng_params(is_fff);
    //BBS: GUI refactor
    if (og_freq_chng_params) {
        if (opt_key == "sparse_infill_density" || opt_key == "pad_enable")
        {
            boost::any val = og_freq_chng_params->get_config_value(*m_config, opt_key);
            og_freq_chng_params->set_value(opt_key, val);
        }

        if (opt_key == "pad_around_object") {
            for (PageShp& pg : m_pages) {
                Field* fld = pg->get_field(opt_key); /// !!! ysFIXME ????
                if (fld) fld->set_value(value, false);
            }
        }

        if (is_fff ?
            (opt_key == "enable_support" || opt_key == "support_type" || opt_key == "support_on_build_plate_only") :
            (opt_key == "supports_enable" || opt_key == "support_buildplate_only"))
            og_freq_chng_params->set_value("support", support_combo_value_for_config(*m_config, is_fff));

        if (!is_fff && (opt_key == "pad_enable" || opt_key == "pad_around_object"))
            og_freq_chng_params->set_value("pad", pad_combo_value_for_config(*m_config));

        if (opt_key == "brim_width")
        {
            bool val = m_config->opt_float("brim_width") > 0.0 ? true : false;
            og_freq_chng_params->set_value("brim", val);
        }
    }

    if (opt_key == "single_extruder_multi_material" || opt_key == "extruders_count" )
        update_wiping_button_visibility();

    if (opt_key == "enable_prime_tower") {
        auto timelapse_type = m_config->option<ConfigOptionEnum<TimelapseType>>("timelapse_type");
        bool timelapse_enabled = timelapse_type->value == TimelapseType::tlSmooth;
        if (!boost::any_cast<bool>(value) && timelapse_enabled) {
            MessageDialog dlg(wxGetApp().plater(), _L("Prime tower is required for smooth timeplase. There may be flaws on the model without prime tower. Are you sure you want to disable prime tower?"),
                              _L("Warning"), wxICON_WARNING | wxYES | wxNO);
            if (dlg.ShowModal() == wxID_NO) {
                DynamicPrintConfig new_conf = *m_config;
                new_conf.set_key_value("enable_prime_tower", new ConfigOptionBool(true));
                m_config_manipulation.apply(m_config, &new_conf);
            }
            wxGetApp().plater()->update();
        }
        update_wiping_button_visibility();
    }

    // reload scene to update timelapse wipe tower
    if (opt_key == "timelapse_type") {
        bool wipe_tower_enabled = m_config->option<ConfigOptionBool>("enable_prime_tower")->value;
        if (!wipe_tower_enabled && boost::any_cast<int>(value) == (int)TimelapseType::tlSmooth) {
            MessageDialog dlg(wxGetApp().plater(), _L("Prime tower is required for smooth timelapse. There may be flaws on the model without prime tower. Do you want to enable prime tower?"),
                              _L("Warning"), wxICON_WARNING | wxYES | wxNO);
            if (dlg.ShowModal() == wxID_YES) {
                DynamicPrintConfig new_conf = *m_config;
                new_conf.set_key_value("enable_prime_tower", new ConfigOptionBool(true));
                m_config_manipulation.apply(m_config, &new_conf);
                wxGetApp().plater()->update();
            }
        } else {
            wxGetApp().plater()->update();
        }
    }

    // BBS set support style to default when support type changes
    // Orca: do this only in simple mode
    if (opt_key == "support_type" && m_mode == comSimple) {
        DynamicPrintConfig new_conf = *m_config;
        new_conf.set_key_value("support_style", new ConfigOptionEnum<SupportMaterialStyle>(smsDefault));
        m_config_manipulation.apply(m_config, &new_conf);
    }

    // BBS popup a message to ask the user to set optimum parameters for tree support
    if (opt_key == "support_type" || opt_key == "support_style") {
        if (is_tree_slim(m_config->opt_enum<SupportType>("support_type"), m_config->opt_enum<SupportMaterialStyle>("support_style")) &&
            !(m_config->opt_float("support_top_z_distance") == 0 && m_config->opt_int("support_interface_top_layers") == 0 && m_config->opt_int("tree_support_wall_count") == 2)) {
            wxString msg_text = _L("We have added an experimental style \"Tree Slim\" that features smaller support volume but weaker strength.\n"
                                    "We recommend using it with: 0 interface layers, 0 top distance, 2 walls.");
            msg_text += "\n\n" + _L("Change these settings automatically? \n"
                                    "Yes - Change these settings automatically\n"
                                    "No  - Do not change these settings for me");
            MessageDialog      dialog(wxGetApp().plater(), msg_text, "Suggestion", wxICON_WARNING | wxYES | wxNO);
            DynamicPrintConfig new_conf = *m_config;
            if (dialog.ShowModal() == wxID_YES) {
                new_conf.set_key_value("support_top_z_distance", new ConfigOptionFloat(0));
                new_conf.set_key_value("support_interface_top_layers", new ConfigOptionInt(0));
                new_conf.set_key_value("tree_support_wall_count", new ConfigOptionInt(2));
                m_config_manipulation.apply(m_config, &new_conf);
            }
            wxGetApp().plater()->update();
        } else if ((m_config->opt_enum<SupportType>("support_type")==stTreeAuto && (m_config->opt_enum<SupportMaterialStyle>("support_style")==smsTreeStrong || m_config->opt_enum<SupportMaterialStyle>("support_style") == smsTreeHybrid)) &&
                   !((m_config->opt_float("support_top_z_distance") >=0.1 || is_support_filament(m_config->opt_int("support_interface_filament") - 1))
                       && m_config->opt_int("support_interface_top_layers") >1) ) {
            wxString msg_text = _L("For \"Tree Strong\" and \"Tree Hybrid\" styles, we recommend the following settings: at least 2 interface layers, at least 0.1mm top z distance or using support materials on interface.");
            msg_text += "\n\n" + _L("Change these settings automatically? \n"
                                    "Yes - Change these settings automatically\n"
                                    "No  - Do not change these settings for me");
            MessageDialog      dialog(wxGetApp().plater(), msg_text, "Suggestion", wxICON_WARNING | wxYES | wxNO);
            DynamicPrintConfig new_conf = *m_config;
            if (dialog.ShowModal() == wxID_YES) {
                if (!is_support_filament(m_config->opt_int("support_interface_filament") - 1) && m_config->opt_float("support_top_z_distance") < 0.1)
                    new_conf.set_key_value("support_top_z_distance", new ConfigOptionFloat(0.2));
                new_conf.set_key_value("support_interface_top_layers", new ConfigOptionInt(2));
                m_config_manipulation.apply(m_config, &new_conf);
            }
            wxGetApp().plater()->update();
        }
    }

    // BBS popup a message to ask the user to set optimum parameters for support interface if support materials are used
    if (opt_key == "support_interface_filament") {
        int interface_filament_id = m_config->opt_int("support_interface_filament") - 1; // the displayed id is based from 1, while internal id is based from 0
        if (is_support_filament(interface_filament_id) && !(m_config->opt_float("support_top_z_distance") == 0 && m_config->opt_float("support_interface_spacing") == 0 &&
                                                            m_config->opt_enum<SupportMaterialInterfacePattern>("support_interface_pattern") == SupportMaterialInterfacePattern::smipConcentric)) {
            wxString msg_text = _L("When using support material for the support interface, We recommend the following settings:\n"
                                   "0 top z distance, 0 interface spacing, concentric pattern and disable independent support layer height");
            msg_text += "\n\n" + _L("Change these settings automatically? \n"
                                    "Yes - Change these settings automatically\n"
                                    "No  - Do not change these settings for me");
            MessageDialog      dialog(wxGetApp().plater(), msg_text, "Suggestion", wxICON_WARNING | wxYES | wxNO);
            DynamicPrintConfig new_conf = *m_config;
            if (dialog.ShowModal() == wxID_YES) {
                new_conf.set_key_value("support_top_z_distance", new ConfigOptionFloat(0));
                new_conf.set_key_value("support_interface_spacing", new ConfigOptionFloat(0));
                new_conf.set_key_value("support_interface_pattern", new ConfigOptionEnum<SupportMaterialInterfacePattern>(SupportMaterialInterfacePattern::smipConcentric));
                new_conf.set_key_value("independent_support_layer_height", new ConfigOptionBool(false));
                m_config_manipulation.apply(m_config, &new_conf);
            }
            wxGetApp().plater()->update();
        }
    }

    // BBS
#if 0
    if (opt_key == "extruders_count")
        wxGetApp().plater()->on_extruders_change(boost::any_cast<size_t>(value));
#endif

    if (m_postpone_update_ui) {
        // It means that not all values are rolled to the system/last saved values jet.
        // And call of the update() can causes a redundant check of the config values,
        return;
    }

    update();
    m_active_page->update_visibility(m_mode, true);
    m_page_view->GetParent()->Layout();
}

void Tab::show_timelapse_warning_dialog() {
    if (!m_is_timelapse_wipe_tower_already_prompted) {
        wxString      msg_text = _(L("When recording timelapse without toolhead, it is recommended to add a \"Timelapse Wipe Tower\" \n"
                                "by right-click the empty position of build plate and choose \"Add Primitive\"->\"Timelapse Wipe Tower\"."));
        msg_text += "\n";
        MessageDialog dialog(nullptr, msg_text, "", wxICON_WARNING | wxOK);
        dialog.ShowModal();
        m_is_timelapse_wipe_tower_already_prompted = true;
    }
}

// Show/hide the 'purging volumes' button
void Tab::update_wiping_button_visibility() {
    if (m_preset_bundle->printers.get_selected_preset().printer_technology() == ptSLA)
        return; // ys_FIXME
    bool wipe_tower_enabled = dynamic_cast<ConfigOptionBool*>(  (m_preset_bundle->prints.get_edited_preset().config  ).option("enable_prime_tower"))->value;
    bool multiple_extruders = dynamic_cast<ConfigOptionFloats*>((m_preset_bundle->printers.get_edited_preset().config).option("nozzle_diameter"))->values.size() > 1;

    auto wiping_dialog_button = wxGetApp().sidebar().get_wiping_dialog_button();
    if (wiping_dialog_button) {
        wiping_dialog_button->Show(wipe_tower_enabled && multiple_extruders);
        wiping_dialog_button->GetParent()->Layout();
    }
}

void Tab::activate_option(const std::string& opt_key, const wxString& category)
{
    wxString page_title = translate_category(category, m_type);

    auto cur_item = m_tabctrl->GetFirstVisibleItem();
    if (cur_item < 0)
        return;

    // We should to activate a tab with searched option, if it doesn't.
    // And do it before finding of the cur_item to avoid a case when Tab isn't activated jet and all treeItems are invisible
    //BBS: GUI refactor
    //wxGetApp().mainframe->select_tab(this);
    wxGetApp().mainframe->select_tab((wxPanel*)m_parent);

    while (cur_item >= 0) {
        if (page_title.empty()) {
            bool has = false;
            for (auto &g : m_pages[cur_item]->m_optgroups) {
                for (auto &l : g->get_lines()) {
                    for (auto &o : l.get_options()) { if (o.opt.opt_key == opt_key) { has = true; break; } }
                    if (has) break;
                }
                if (has) break;
            }
            if (!has) {
                cur_item = m_tabctrl->GetNextVisible(cur_item);
                continue;
            }
        } else {
            auto title = m_tabctrl->GetItemText(cur_item);
            if (page_title != title) {
                cur_item = m_tabctrl->GetNextVisible(cur_item);
                continue;
            }
        }

        m_tabctrl->SelectItem(cur_item);
        break;
    }

    auto set_focus = [](wxWindow* win) {
        win->SetFocus();
#ifdef WIN32
        if (wxTextCtrl* text = dynamic_cast<wxTextCtrl*>(win))
            text->SetSelection(-1, -1);
        else if (wxSpinCtrl* spin = dynamic_cast<wxSpinCtrl*>(win))
            spin->SetSelection(-1, -1);
#endif // WIN32
    };

    Field* field = get_field(opt_key);

    // focused selected field
    if (field) {
        set_focus(field->getWindow());
        if (!field->getWindow()->HasFocus()) {
            wxScrollEvent evt(wxEVT_SCROLL_CHANGED);
            evt.SetEventObject(field->getWindow());
            wxPostEvent(m_page_view, evt);
        }
    }
    else if (category == "Single extruder MM setup") {
       // When we show and hide "Single extruder MM setup" page,
       // related options are still in the search list
       // So, let's hightlighte a "single_extruder_multi_material" option,
       // as a "way" to show hidden page again
       field = get_field("single_extruder_multi_material");
       if (field)
           set_focus(field->getWindow());
    }

    m_highlighter.init(get_custom_ctrl_with_blinking_ptr(opt_key));
}

void Tab::apply_searcher()
{
    wxGetApp().sidebar().get_searcher().apply(m_config, m_type, m_mode);
}

void Tab::cache_config_diff(const std::vector<std::string>& selected_options)
{
    m_cache_config.apply_only(m_presets->get_edited_preset().config, selected_options);
}

void Tab::apply_config_from_cache()
{
    bool was_applied = false;
    BOOST_LOG_TRIVIAL(info) << __FUNCTION__<<boost::format(": enter");
    // check and apply extruders count for printer preset
    if (m_type == Preset::TYPE_PRINTER)
        was_applied = static_cast<TabPrinter*>(this)->apply_extruder_cnt_from_cache();

    if (!m_cache_config.empty()) {
        m_presets->get_edited_preset().config.apply(m_cache_config);
        m_cache_config.clear();

        was_applied = true;
    }

    if (was_applied)
        update_dirty();
    BOOST_LOG_TRIVIAL(info) << __FUNCTION__<<boost::format(": exit, was_applied=%1%")%was_applied;
}

// Call a callback to update the selection of presets on the plater:
// To update the content of the selection boxes,
// to update the filament colors of the selection boxes,
// to update the "dirty" flags of the selection boxes,
// to update number of "filament" selection boxes when the number of extruders change.
void Tab::on_presets_changed()
{
    if (wxGetApp().plater() == nullptr)
        return;

    // Instead of PostEvent (EVT_TAB_PRESETS_CHANGED) just call update_presets
    wxGetApp().plater()->sidebar().update_presets(m_type);

    bool is_bbl_vendor_preset = wxGetApp().preset_bundle->is_bbl_vendor();
    if (is_bbl_vendor_preset) {
        wxGetApp().plater()->get_partplate_list().set_render_option(true, true);
        if (wxGetApp().preset_bundle->printers.get_edited_preset().has_cali_lines(wxGetApp().preset_bundle)) {
            wxGetApp().plater()->get_partplate_list().set_render_cali(true);
        } else {
            wxGetApp().plater()->get_partplate_list().set_render_cali(false);
        }
    } else {
        wxGetApp().plater()->get_partplate_list().set_render_option(false, true);
        wxGetApp().plater()->get_partplate_list().set_render_cali(false);
    }

    // Printer selected at the Printer tab, update "compatible" marks at the print and filament selectors.
    for (auto t: m_dependent_tabs)
    {
        Tab* tab = wxGetApp().get_tab(t);
        // If the printer tells us that the print or filament/sla_material preset has been switched or invalidated,
        // refresh the print or filament/sla_material tab page.
        // But if there are options, moved from the previously selected preset, update them to edited preset
        tab->apply_config_from_cache();
        tab->load_current_preset();
    }
    // clear m_dependent_tabs after first update from select_preset()
    // to avoid needless preset loading from update() function
    m_dependent_tabs.clear();

    wxGetApp().plater()->update_project_dirty_from_presets();
}

void Tab::build_preset_description_line(ConfigOptionsGroup* optgroup)
{
    auto description_line = [this](wxWindow* parent) {
        return description_line_widget(parent, &m_parent_preset_description_line);
    };

    auto detach_preset_btn = [this](wxWindow* parent) {
        m_detach_preset_btn = new ScalableButton(parent, wxID_ANY, "lock_normal_sys", "",
                                                 wxDefaultSize, wxDefaultPosition, wxBU_LEFT | wxBU_EXACTFIT, true);
        ScalableButton* btn = m_detach_preset_btn;
        btn->SetFont(Slic3r::GUI::wxGetApp().normal_font());

        auto sizer = new wxBoxSizer(wxHORIZONTAL);
        sizer->Add(btn);

        //btn->Bind(wxEVT_BUTTON, [this, parent](wxCommandEvent&)
        //{
        //	bool system = m_presets->get_edited_preset().is_system;
        //	bool dirty  = m_presets->get_edited_preset().is_dirty;
        //    wxString msg_text = system ?
        //    	_(L("A copy of the current system preset will be created, which will be detached from the system preset.")) :
        //        _(L("The current custom preset will be detached from the parent system preset."));
        //    if (dirty) {
	       //     msg_text += "\n\n";
        //    	msg_text += _(L("Modifications to the current profile will be saved."));
        //    }
        //    msg_text += "\n\n";
        //    msg_text += _(L("This action is not revertible.\nDo you want to proceed?"));

        //    //wxMessageDialog dialog(parent, msg_text, _(L("Detach preset")), wxICON_WARNING | wxYES_NO | wxCANCEL);
        //    MessageDialog dialog(parent, msg_text, _(L("Detach preset")), wxICON_WARNING | wxYES_NO | wxCANCEL);
        //    if (dialog.ShowModal() == wxID_YES)
        //        save_preset(m_presets->get_edited_preset().is_system ? std::string() : m_presets->get_edited_preset().name, true);
        //});

        btn->Hide();

        return sizer;
    };

    Line line = Line{ "", "" };
    line.full_width = 1;

    line.append_widget(description_line);
    line.append_widget(detach_preset_btn);
    optgroup->append_line(line);
}

void Tab::update_preset_description_line()
{
    const Preset* parent = m_presets->get_selected_preset_parent();
    const Preset& preset = m_presets->get_edited_preset();

    wxString description_line;

    //if (preset.is_default) {
    //    description_line = _(L("This is a default preset."));
    //} else if (preset.is_system) {
    //    description_line = _(L("This is a system preset."));
    //} else if (parent == nullptr) {
    //    description_line = _(L("Current preset is inherited from the default preset."));
    //} else {
    //    std::string name = parent->name;
    //    boost::replace_all(name, "&", "&&");
    //    description_line = _(L("Current preset is inherited from")) + ":\n\t" + from_u8(name);
    //}

    //if (preset.is_default || preset.is_system)
    //    description_line += "\n\t" + _(L("It can't be deleted or modified.")) +
    //                        "\n\t" + _(L("Any modifications should be saved as a new preset inherited from this one.")) +
    //                        "\n\t" + _(L("To do that please specify a new name for the preset."));

    //if (parent && parent->vendor)
    //{
    //    description_line += "\n\n" + _(L("Additional information:")) + "\n";
    //    description_line += "\t" + _(L("vendor")) + ": " + (m_type == Slic3r::Preset::TYPE_PRINTER ? "\n\t\t" : "") + parent->vendor->name +
    //                        ", ver: " + parent->vendor->config_version.to_string();
    //    if (m_type == Slic3r::Preset::TYPE_PRINTER) {
    //        const std::string &printer_model = preset.config.opt_string("printer_model");
    //        if (! printer_model.empty())
    //            description_line += "\n\n\t" + _(L("printer model")) + ": \n\t\t" + printer_model;
    //        switch (preset.printer_technology()) {
    //        case ptFFF:
    //        {
    //            //FIXME add prefered_sla_material_profile for SLA
    //            const std::string              &default_print_profile = preset.config.opt_string("default_print_profile");
    //            const std::vector<std::string> &default_filament_profiles = preset.config.option<ConfigOptionStrings>("default_filament_profile")->values;
    //            if (!default_print_profile.empty())
    //                description_line += "\n\n\t" + _(L("default print profile")) + ": \n\t\t" + default_print_profile;
    //            if (!default_filament_profiles.empty())
    //            {
    //                description_line += "\n\n\t" + _(L("default filament profile")) + ": \n\t\t";
    //                for (auto& profile : default_filament_profiles) {
    //                    if (&profile != &*default_filament_profiles.begin())
    //                        description_line += ", ";
    //                    description_line += profile;
    //                }
    //            }
    //            break;
    //        }
    //        case ptSLA:
    //        {
    //            //FIXME add prefered_sla_material_profile for SLA
    //            const std::string &default_sla_material_profile = preset.config.opt_string("default_sla_material_profile");
    //            if (!default_sla_material_profile.empty())
    //                description_line += "\n\n\t" + _(L("default SLA material profile")) + ": \n\t\t" + default_sla_material_profile;

    //            const std::string &default_sla_print_profile = preset.config.opt_string("default_sla_print_profile");
    //            if (!default_sla_print_profile.empty())
    //                description_line += "\n\n\t" + _(L("default SLA print profile")) + ": \n\t\t" + default_sla_print_profile;
    //            break;
    //        }
    //        default: break;
    //        }
    //    }
    //    else if (!preset.alias.empty())
    //    {
    //        description_line += "\n\n\t" + _(L("full profile name"))     + ": \n\t\t" + preset.name;
    //        description_line += "\n\t"   + _(L("symbolic profile name")) + ": \n\t\t" + preset.alias;
    //    }
    //}

    m_parent_preset_description_line->SetText(description_line, false);

    if (m_detach_preset_btn)
        m_detach_preset_btn->Show(parent && parent->is_system && !preset.is_default);
    //BBS: GUI refactor
    //Layout();
    m_parent->Layout();
}

void Tab::update_frequently_changed_parameters()
{
    const bool is_fff = supports_printer_technology(ptFFF);
    auto og_freq_chng_params = wxGetApp().sidebar().og_freq_chng_params(is_fff);
    if (!og_freq_chng_params) return;

    og_freq_chng_params->set_value("support", support_combo_value_for_config(*m_config, is_fff));
    if (! is_fff)
        og_freq_chng_params->set_value("pad", pad_combo_value_for_config(*m_config));

    const std::string updated_value_key = is_fff ? "sparse_infill_density" : "pad_enable";

    const boost::any val = og_freq_chng_params->get_config_value(*m_config, updated_value_key);
    og_freq_chng_params->set_value(updated_value_key, val);

    if (is_fff)
    {
        og_freq_chng_params->set_value("brim", bool(m_config->opt_float("brim_width") > 0.0));
        update_wiping_button_visibility();
    }
}
//BBS: BBS new parameter list
void TabPrint::build()
{
    if (m_presets == nullptr)
        m_presets = &m_preset_bundle->prints;
    load_initial_data();

    auto page = add_options_page(L("Quality"), "empty");
        auto optgroup = page->new_optgroup(L("Layer height"), L"param_layer_height");
        optgroup->append_single_option_line("layer_height");
        optgroup->append_single_option_line("initial_layer_print_height");

        optgroup = page->new_optgroup(L("Line width"), L"param_line_width");
        optgroup->append_single_option_line("line_width");
        optgroup->append_single_option_line("initial_layer_line_width");
        optgroup->append_single_option_line("outer_wall_line_width");
        optgroup->append_single_option_line("inner_wall_line_width");
        optgroup->append_single_option_line("top_surface_line_width");
        optgroup->append_single_option_line("sparse_infill_line_width");
        optgroup->append_single_option_line("internal_solid_infill_line_width");
        optgroup->append_single_option_line("support_line_width");

        optgroup = page->new_optgroup(L("Seam"), L"param_seam");
        optgroup->append_single_option_line("seam_position", "Seam");
        optgroup->append_single_option_line("staggered_inner_seams", "Seam");
        optgroup->append_single_option_line("seam_gap","Seam");
        optgroup->append_single_option_line("role_based_wipe_speed","Seam");
        optgroup->append_single_option_line("wipe_speed", "Seam");
        optgroup->append_single_option_line("wipe_on_loops","Seam");


        optgroup = page->new_optgroup(L("Precision"), L"param_precision");
        optgroup->append_single_option_line("slice_closing_radius");
        optgroup->append_single_option_line("resolution");
        optgroup->append_single_option_line("enable_arc_fitting");
        optgroup->append_single_option_line("xy_hole_compensation");
        optgroup->append_single_option_line("xy_contour_compensation");
        optgroup->append_single_option_line("elefant_foot_compensation");
        optgroup->append_single_option_line("elefant_foot_compensation_layers");
        optgroup->append_single_option_line("precise_outer_wall");
        optgroup->append_single_option_line("hole_to_polyhole");
        optgroup->append_single_option_line("hole_to_polyhole_threshold");
        optgroup->append_single_option_line("hole_to_polyhole_twisted");

        optgroup = page->new_optgroup(L("Ironing"), L"param_ironing");
        optgroup->append_single_option_line("ironing_type");
        optgroup->append_single_option_line("ironing_pattern");
        optgroup->append_single_option_line("ironing_speed");
        optgroup->append_single_option_line("ironing_flow");
        optgroup->append_single_option_line("ironing_spacing");
        optgroup->append_single_option_line("ironing_angle");

        optgroup = page->new_optgroup(L("Wall generator"), L"param_wall");
        optgroup->append_single_option_line("wall_generator");
        optgroup->append_single_option_line("wall_transition_angle");
        optgroup->append_single_option_line("wall_transition_filter_deviation");
        optgroup->append_single_option_line("wall_transition_length");
        optgroup->append_single_option_line("wall_distribution_count");
        optgroup->append_single_option_line("initial_layer_min_bead_width");
        optgroup->append_single_option_line("min_bead_width");
        optgroup->append_single_option_line("min_feature_size");

        optgroup = page->new_optgroup(L("Advanced"), L"param_advanced");
        optgroup->append_single_option_line("wall_infill_order");
        optgroup->append_single_option_line("print_flow_ratio");
        optgroup->append_single_option_line("bridge_flow");
        optgroup->append_single_option_line("bridge_density");
        optgroup->append_single_option_line("thick_bridges");
        optgroup->append_single_option_line("top_solid_infill_flow_ratio");
        optgroup->append_single_option_line("bottom_solid_infill_flow_ratio");
        optgroup->append_single_option_line("only_one_wall_top");
        optgroup->append_single_option_line("min_width_top_surface");
        optgroup->append_single_option_line("only_one_wall_first_layer");
        optgroup->append_single_option_line("detect_overhang_wall");
        optgroup->append_single_option_line("make_overhang_printable");
        optgroup->append_single_option_line("make_overhang_printable_angle");
        optgroup->append_single_option_line("make_overhang_printable_hole_size");
        optgroup->append_single_option_line("reduce_crossing_wall");
        optgroup->append_single_option_line("max_travel_detour_distance");
        optgroup->append_single_option_line("extra_perimeters_on_overhangs");
        optgroup->append_single_option_line("overhang_reverse");
        optgroup->append_single_option_line("overhang_reverse_threshold");

    page = add_options_page(L("Strength"), "empty");
        optgroup = page->new_optgroup(L("Walls"), L"param_wall");
        optgroup->append_single_option_line("wall_loops");
        optgroup->append_single_option_line("detect_thin_wall");

        optgroup = page->new_optgroup(L("Top/bottom shells"), L"param_shell");
        optgroup->append_single_option_line("top_surface_pattern", "fill-patterns#Infill of the top surface and bottom surface");
        optgroup->append_single_option_line("top_shell_layers");
        optgroup->append_single_option_line("top_shell_thickness");
        optgroup->append_single_option_line("bottom_surface_pattern", "fill-patterns#Infill of the top surface and bottom surface");
        optgroup->append_single_option_line("bottom_shell_layers");
        optgroup->append_single_option_line("bottom_shell_thickness");
        optgroup->append_single_option_line("internal_solid_infill_pattern");

        optgroup = page->new_optgroup(L("Infill"), L"param_infill");
        optgroup->append_single_option_line("sparse_infill_density");
        optgroup->append_single_option_line("sparse_infill_pattern", "fill-patterns#infill types and their properties of sparse");
        optgroup->append_single_option_line("infill_anchor");
        optgroup->append_single_option_line("infill_anchor_max");

        optgroup->append_single_option_line("filter_out_gap_fill");

        optgroup = page->new_optgroup(L("Advanced"), L"param_advanced");
        optgroup->append_single_option_line("infill_wall_overlap");
        optgroup->append_single_option_line("infill_direction");
        optgroup->append_single_option_line("bridge_angle");
        optgroup->append_single_option_line("minimum_sparse_infill_area");
        optgroup->append_single_option_line("infill_combination");

    page = add_options_page(L("Speed"), "empty");
        optgroup = page->new_optgroup(L("Initial layer speed"), L"param_speed_first", 15);
        optgroup->append_single_option_line("initial_layer_speed");
        optgroup->append_single_option_line("initial_layer_infill_speed");
        optgroup->append_single_option_line("initial_layer_travel_speed");
        optgroup->append_single_option_line("slow_down_layers");
        optgroup = page->new_optgroup(L("Other layers speed"), L"param_speed", 15);
        optgroup->append_single_option_line("outer_wall_speed");
        optgroup->append_single_option_line("inner_wall_speed");
        optgroup->append_single_option_line("small_perimeter_speed");
        optgroup->append_single_option_line("small_perimeter_threshold");
        optgroup->append_single_option_line("sparse_infill_speed");
        optgroup->append_single_option_line("internal_solid_infill_speed");
        optgroup->append_single_option_line("top_surface_speed");
        optgroup->append_single_option_line("gap_infill_speed");
        optgroup->append_single_option_line("support_speed");
        optgroup->append_single_option_line("support_interface_speed");
        optgroup = page->new_optgroup(L("Overhang speed"), L"param_speed", 15);
        optgroup->append_single_option_line("enable_overhang_speed", "slow-down-for-overhang");
        optgroup->append_single_option_line("overhang_speed_classic", "slow-down-for-overhang");
        optgroup->append_single_option_line("slowdown_for_curled_perimeters");
        Line line = { L("Overhang speed"), L("This is the speed for various overhang degrees. Overhang degrees are expressed as a percentage of line width. 0 speed means no slowing down for the overhang degree range and wall speed is used") };
        line.label_path = "slow-down-for-overhang";
        line.append_option(optgroup->get_option("overhang_1_4_speed"));
        line.append_option(optgroup->get_option("overhang_2_4_speed"));
        line.append_option(optgroup->get_option("overhang_3_4_speed"));
        line.append_option(optgroup->get_option("overhang_4_4_speed"));
        optgroup->append_line(line);
        optgroup->append_separator();
        line = { L("Bridge"), L("Set speed for external and internal bridges") };
        line.append_option(optgroup->get_option("bridge_speed"));
        line.append_option(optgroup->get_option("internal_bridge_speed"));
        optgroup->append_line(line);

        optgroup = page->new_optgroup(L("Travel speed"), L"param_travel_speed", 15);
        optgroup->append_single_option_line("travel_speed");

        optgroup = page->new_optgroup(L("Acceleration"), L"param_acceleration", 15);
        optgroup->append_single_option_line("default_acceleration");
        optgroup->append_single_option_line("outer_wall_acceleration");
        optgroup->append_single_option_line("inner_wall_acceleration");
        optgroup->append_single_option_line("bridge_acceleration");
        optgroup->append_single_option_line("sparse_infill_acceleration");
        optgroup->append_single_option_line("internal_solid_infill_acceleration");
        optgroup->append_single_option_line("initial_layer_acceleration");
        optgroup->append_single_option_line("top_surface_acceleration");
        optgroup->append_single_option_line("travel_acceleration");
        optgroup->append_single_option_line("accel_to_decel_enable");
        optgroup->append_single_option_line("accel_to_decel_factor");

        optgroup = page->new_optgroup(L("Jerk(XY)"), L"param_speed", 15);
        optgroup->append_single_option_line("default_jerk");
        optgroup->append_single_option_line("outer_wall_jerk");
        optgroup->append_single_option_line("inner_wall_jerk");
        optgroup->append_single_option_line("infill_jerk");
        optgroup->append_single_option_line("top_surface_jerk");
        optgroup->append_single_option_line("initial_layer_jerk");
        optgroup->append_single_option_line("travel_jerk");
        
        optgroup = page->new_optgroup(L("Advanced"), L"param_advanced", 15);
        optgroup->append_single_option_line("max_volumetric_extrusion_rate_slope");
        optgroup->append_single_option_line("max_volumetric_extrusion_rate_slope_segment_length");

    page = add_options_page(L("Support"), "support");
        optgroup = page->new_optgroup(L("Support"), L"param_support");
    optgroup->append_single_option_line("enable_support", "support");
        optgroup->append_single_option_line("support_type", "support#support-types");
        optgroup->append_single_option_line("support_style", "support#support-styles");
        optgroup->append_single_option_line("support_threshold_angle", "support#threshold-angle");
        optgroup->append_single_option_line("raft_first_layer_density");
        optgroup->append_single_option_line("raft_first_layer_expansion");
        optgroup->append_single_option_line("support_on_build_plate_only");
        optgroup->append_single_option_line("support_critical_regions_only");
        optgroup->append_single_option_line("support_remove_small_overhang");
        //optgroup->append_single_option_line("enforce_support_layers");

        optgroup = page->new_optgroup(L("Raft"), L"param_raft");
        optgroup->append_single_option_line("raft_layers");
        optgroup->append_single_option_line("raft_contact_distance");

        optgroup = page->new_optgroup(L("Support filament"), L"param_support_filament");
        optgroup->append_single_option_line("support_filament", "support#support-filament");
        optgroup->append_single_option_line("support_interface_filament", "support#support-filament");

        //optgroup = page->new_optgroup(L("Options for support material and raft"));

        // Support 
        optgroup = page->new_optgroup(L("Advanced"), L"param_advanced");
        optgroup->append_single_option_line("support_top_z_distance", "support#top-z-distance");
        optgroup->append_single_option_line("support_bottom_z_distance", "support#bottom-z-distance");
        optgroup->append_single_option_line("support_base_pattern", "support#base-pattern");
        optgroup->append_single_option_line("support_base_pattern_spacing", "support#base-pattern");
        optgroup->append_single_option_line("support_angle");
        optgroup->append_single_option_line("support_interface_top_layers", "support#base-pattern");
        optgroup->append_single_option_line("support_interface_bottom_layers", "support#base-pattern");
        optgroup->append_single_option_line("support_interface_pattern", "support#base-pattern");
        optgroup->append_single_option_line("support_interface_spacing", "support#base-pattern");
        optgroup->append_single_option_line("support_bottom_interface_spacing");
        optgroup->append_single_option_line("support_expansion", "support#base-pattern");
        //optgroup->append_single_option_line("support_interface_loop_pattern");

        optgroup->append_single_option_line("support_object_xy_distance", "support");
        optgroup->append_single_option_line("bridge_no_support", "support#base-pattern");
        optgroup->append_single_option_line("max_bridge_length", "support#base-pattern");
        optgroup->append_single_option_line("independent_support_layer_height", "support");

        optgroup = page->new_optgroup(L("Tree supports"), L"param_advanced");
        optgroup->append_single_option_line("tree_support_tip_diameter");
        optgroup->append_single_option_line("tree_support_branch_distance", "support#tree-support-only-options");
        optgroup->append_single_option_line("tree_support_branch_distance_organic", "support#tree-support-only-options");
        optgroup->append_single_option_line("tree_support_top_rate");
        optgroup->append_single_option_line("tree_support_branch_diameter", "support#tree-support-only-options");
        optgroup->append_single_option_line("tree_support_branch_diameter_organic", "support#tree-support-only-options");
        optgroup->append_single_option_line("tree_support_branch_diameter_angle");
        optgroup->append_single_option_line("tree_support_branch_angle", "support#tree-support-only-options");
        optgroup->append_single_option_line("tree_support_branch_angle_organic", "support#tree-support-only-options");
        optgroup->append_single_option_line("tree_support_angle_slow");
        optgroup->append_single_option_line("tree_support_branch_diameter_double_wall");
        optgroup->append_single_option_line("tree_support_wall_count");
        optgroup->append_single_option_line("tree_support_adaptive_layer_height");
        optgroup->append_single_option_line("tree_support_auto_brim");
        optgroup->append_single_option_line("tree_support_brim_width");
        
    page = add_options_page(L("Others"), "advanced");
        optgroup = page->new_optgroup(L("Bed adhension"), L"param_adhension");
        optgroup->append_single_option_line("skirt_loops");
        optgroup->append_single_option_line("skirt_distance");
        optgroup->append_single_option_line("skirt_height");
        optgroup->append_single_option_line("skirt_speed");
        //optgroup->append_single_option_line("draft_shield");
        optgroup->append_single_option_line("brim_type", "auto-brim");
        optgroup->append_single_option_line("brim_width", "auto-brim#manual");
        optgroup->append_single_option_line("brim_object_gap", "auto-brim#brim-object-gap");
        optgroup->append_single_option_line("brim_ears_max_angle");
        optgroup->append_single_option_line("brim_ears_detection_length");

        optgroup = page->new_optgroup(L("Prime tower"), L"param_tower");
        optgroup->append_single_option_line("enable_prime_tower");
        optgroup->append_single_option_line("prime_tower_width");
        optgroup->append_single_option_line("prime_volume");
        optgroup->append_single_option_line("prime_tower_brim_width");
        optgroup->append_single_option_line("wipe_tower_rotation_angle");
        optgroup->append_single_option_line("wipe_tower_bridging");
        optgroup->append_single_option_line("wipe_tower_cone_angle");
        optgroup->append_single_option_line("wipe_tower_extra_spacing");
        optgroup->append_single_option_line("wipe_tower_no_sparse_layers");
        // optgroup->append_single_option_line("single_extruder_multi_material_priming");


        optgroup = page->new_optgroup(L("Flush options"), L"param_flush");
        optgroup->append_single_option_line("flush_into_infill", "reduce-wasting-during-filament-change#wipe-into-infill");
        optgroup->append_single_option_line("flush_into_objects", "reduce-wasting-during-filament-change#wipe-into-object");
        optgroup->append_single_option_line("flush_into_support", "reduce-wasting-during-filament-change#wipe-into-support-enabled-by-default");

        optgroup = page->new_optgroup(L("Special mode"), L"param_special");
        optgroup->append_single_option_line("slicing_mode");
        optgroup->append_single_option_line("print_sequence", "sequent-print");
        optgroup->append_single_option_line("spiral_mode", "spiral-vase");
        optgroup->append_single_option_line("timelapse_type", "Timelapse");

        optgroup->append_single_option_line("fuzzy_skin");
        optgroup->append_single_option_line("fuzzy_skin_point_distance");
        optgroup->append_single_option_line("fuzzy_skin_thickness");


        optgroup = page->new_optgroup(L("G-code output"), L"param_gcode");
        optgroup->append_single_option_line("reduce_infill_retraction");
        optgroup->append_single_option_line("gcode_add_line_number");
        optgroup->append_single_option_line("gcode_comments");
        optgroup->append_single_option_line("gcode_label_objects");
        optgroup->append_single_option_line("exclude_object");
        Option option = optgroup->get_option("filename_format");
        // option.opt.full_width = true;
        option.opt.is_code = true;
        option.opt.multiline = true;
        // option.opt.height = 5;
        optgroup->append_single_option_line(option);
    
        optgroup = page->new_optgroup(L("Post-processing Scripts"), L"param_gcode", 0);
        option = optgroup->get_option("post_process");
        option.opt.full_width = true;
        option.opt.is_code = true;
        option.opt.height = 15;
        optgroup->append_single_option_line(option);
    page = add_options_page(L("Notes"), "note");
        optgroup = page->new_optgroup(L("Notes"), "note", 0);
        option = optgroup->get_option("notes");
        option.opt.full_width = true;
        option.opt.height = 25;//250;
        optgroup->append_single_option_line(option);

#if 0
    //page = add_options_page(L("Dependencies"), "advanced.png");
    //    optgroup = page->new_optgroup(L("Profile dependencies"));

    //    create_line_with_widget(optgroup.get(), "compatible_printers", "", [this](wxWindow* parent) {
    //        return compatible_widget_create(parent, m_compatible_printers);
    //    });
    //
    //    option = optgroup->get_option("compatible_printers_condition");
    //    option.opt.full_width = true;
    //    optgroup->append_single_option_line(option);

    //    build_preset_description_line(optgroup.get());
#endif
}

// Reload current config (aka presets->edited_preset->config) into the UI fields.
void TabPrint::reload_config()
{
    this->compatible_widget_reload(m_compatible_printers);
    Tab::reload_config();
}

void TabPrint::update_description_lines()
{
    Tab::update_description_lines();

    if (m_preset_bundle->printers.get_selected_preset().printer_technology() == ptSLA)
        return;

    if (m_active_page && m_active_page->title() == "Layers and perimeters" &&
        m_recommended_thin_wall_thickness_description_line && m_top_bottom_shell_thickness_explanation)
    {
        m_recommended_thin_wall_thickness_description_line->SetText(
            from_u8(PresetHints::recommended_thin_wall_thickness(*m_preset_bundle)));
        m_top_bottom_shell_thickness_explanation->SetText(
            from_u8(PresetHints::top_bottom_shell_thickness_explanation(*m_preset_bundle)));
    }

}

void TabPrint::toggle_options()
{
    if (!m_active_page) return;
    // BBS: whether the preset is Bambu Lab printer
    if (m_preset_bundle) {
        bool is_BBL_printer = wxGetApp().preset_bundle->is_bbl_vendor();
        m_config_manipulation.set_is_BBL_Printer(is_BBL_printer);
    }

    m_config_manipulation.toggle_print_fff_options(m_config, m_type < Preset::TYPE_COUNT);

    Field *field = m_active_page->get_field("support_style");
    auto   support_type = m_config->opt_enum<SupportType>("support_type");
    if (auto choice = dynamic_cast<Choice*>(field)) {
        auto def = print_config_def.get("support_style");
        std::vector<int> enum_set_normal = {0, 1, 2};
        std::vector<int> enum_set_tree   = {0, 3, 4, 5, 6};
        auto &           set             = is_tree(support_type) ? enum_set_tree : enum_set_normal;
        auto &           opt             = const_cast<ConfigOptionDef &>(field->m_opt);
        auto             cb              = dynamic_cast<ComboBox *>(choice->window);
        auto             n               = cb->GetValue();
        opt.enum_values.clear();
        opt.enum_labels.clear();
        cb->Clear();
        for (auto i : set) {
            opt.enum_values.push_back(def->enum_values[i]);
            opt.enum_labels.push_back(def->enum_labels[i]);
            cb->Append(_(def->enum_labels[i]));
        }
        cb->SetValue(n);
    }
}

void TabPrint::update()
{
    if (m_preset_bundle->printers.get_selected_preset().printer_technology() == ptSLA)
        return; // ys_FIXME

    m_update_cnt++;

    // ysFIXME: It's temporary workaround and should be clewer reworked:
    // Note: This workaround works till "enable_support" and "overhangs" is exclusive sets of mutually no-exclusive parameters.
    // But it should be corrected when we will have more such sets.
    // Disable check of the compatibility of the "enable_support" and "overhangs" options for saved user profile
    // NOTE: Initialization of the support_material_overhangs_queried value have to be processed just ones
    if (!m_config_manipulation.is_initialized_support_material_overhangs_queried())
    {
        const Preset& selected_preset = m_preset_bundle->prints.get_selected_preset();
        bool is_user_and_saved_preset = !selected_preset.is_system && !selected_preset.is_dirty;
        bool support_material_overhangs_queried = m_config->opt_bool("enable_support") && !m_config->opt_bool("detect_overhang_wall");
        m_config_manipulation.initialize_support_material_overhangs_queried(is_user_and_saved_preset && support_material_overhangs_queried);
    }

    m_config_manipulation.update_print_fff_config(m_config, m_type < Preset::TYPE_COUNT);

    update_description_lines();
    //BBS: GUI refactor
    //Layout();
    m_parent->Layout();

    m_update_cnt--;

    if (m_update_cnt==0) {
        toggle_options();

        // update() could be called during undo/redo execution
        // Update of objectList can cause a crash in this case (because m_objects doesn't match ObjectList)
        if (m_type != Preset::TYPE_MODEL && !wxGetApp().plater()->inside_snapshot_capture())
            wxGetApp().obj_list()->update_and_show_object_settings_item();

        wxGetApp().mainframe->on_config_changed(m_config);
    }
}

void TabPrint::clear_pages()
{
    Tab::clear_pages();

    m_recommended_thin_wall_thickness_description_line = nullptr;
    m_top_bottom_shell_thickness_explanation = nullptr;
}


//BBS: GUI refactor

static std::vector<std::string> intersect(std::vector<std::string> const& l, std::vector<std::string> const& r)
{
    std::vector<std::string> t;
    std::copy_if(r.begin(), r.end(), std::back_inserter(t), [&l](auto & e) { return std::find(l.begin(), l.end(), e) != l.end(); });
    return t;
}

static std::vector<std::string> concat(std::vector<std::string> const& l, std::vector<std::string> const& r)
{
    std::vector<std::string> t;
    std::set_union(l.begin(), l.end(), r.begin(), r.end(), std::back_inserter(t));
    return t;
}

static std::vector<std::string> substruct(std::vector<std::string> const& l, std::vector<std::string> const& r)
{
    std::vector<std::string> t;
    std::copy_if(l.begin(), l.end(), std::back_inserter(t), [&r](auto & e) { return std::find(r.begin(), r.end(), e) == r.end(); });
    return t;
}

TabPrintModel::TabPrintModel(ParamsPanel* parent, std::vector<std::string> const & keys)
    : TabPrint(parent, Preset::TYPE_MODEL)
    , m_keys(intersect(Preset::print_options(), keys))
    , m_prints(Preset::TYPE_MODEL, Preset::print_options(), static_cast<const PrintRegionConfig&>(FullPrintConfig::defaults()))
{
    m_opt_status_value = osInitValue | osSystemValue;
    m_is_default_preset = true;
}

void TabPrintModel::build()
{
    m_presets = &m_prints;
    TabPrint::build();
    init_options_list();

    auto page = add_options_page(L("Frequent"), "empty");
        auto optgroup = page->new_optgroup("");
            optgroup->append_single_option_line("layer_height");
            optgroup->append_single_option_line("sparse_infill_density");
            optgroup->append_single_option_line("wall_loops");
            optgroup->append_single_option_line("enable_support", "support");
    m_pages.pop_back();
    m_pages.insert(m_pages.begin(), page);

    for (auto p : m_pages) {
        for (auto g : p->m_optgroups) {
            auto & lines = const_cast<std::vector<Line>&>(g->get_lines());
            for (auto & l : lines) {
                auto & opts = const_cast<std::vector<Option>&>(l.get_options());
                opts.erase(std::remove_if(opts.begin(), opts.end(), [this](auto & o) {
                    return !has_key(o.opt.opt_key);
                }), opts.end());
                l.undo_to_sys = true;
            }
            lines.erase(std::remove_if(lines.begin(), lines.end(), [](auto & l) {
                return l.get_options().empty();
            }), lines.end());
            // TODO: remove items from g->m_options;
            g->have_sys_config = [this] { m_back_to_sys = true; return true; };
        }
        p->m_optgroups.erase(std::remove_if(p->m_optgroups.begin(), p->m_optgroups.end(), [](auto & g) {
            return g->get_lines().empty();
        }), p->m_optgroups.end());
    }
    m_pages.erase(std::remove_if(m_pages.begin(), m_pages.end(), [](auto & p) {
        return p->m_optgroups.empty();
    }), m_pages.end());
}

void TabPrintModel::set_model_config(std::map<ObjectBase *, ModelConfig *> const & object_configs)
{
    m_object_configs = object_configs;
    m_prints.get_selected_preset().config.apply(*m_parent_tab->m_config);
    update_model_config();
}

void TabPrintModel::update_model_config()
{
    if (m_config_manipulation.is_applying()) {
        return;
    }
    m_config->apply(*m_parent_tab->m_config);
    m_null_keys.clear();
    if (!m_object_configs.empty()) {
        DynamicPrintConfig const & global_config= *m_config;
        DynamicPrintConfig const & local_config = m_object_configs.begin()->second->get();
        DynamicPrintConfig diff_config;
        std::vector<std::string> all_keys = local_config.keys(); // at least one has these keys
        std::vector<std::string> local_keys = intersect(m_keys, all_keys); // all equal on these keys
        if (m_object_configs.size() > 1) {
            std::vector<std::string> global_keys = m_keys; // all equal with global on these keys
            for (auto & config : m_object_configs) {
                auto equals = global_config.equal(config.second->get());
                global_keys = intersect(global_keys, equals);
                diff_config.apply_only(config.second->get(), substruct(config.second->keys(), equals));
                if (&config.second->get() == &local_config) continue;
                all_keys = concat(all_keys, config.second->keys());
                local_keys = intersect(local_keys, local_config.equal(config.second->get()));
            }
            all_keys = intersect(all_keys, m_keys);
            m_null_keys = substruct(substruct(all_keys, global_keys), local_keys);
            m_config->apply(diff_config);
        }
        m_all_keys = intersect(all_keys, m_keys);
        // except those than all equal on
        m_config->apply_only(local_config, local_keys);
        m_config_manipulation.apply_null_fff_config(m_config, m_null_keys, m_object_configs);
    }
    toggle_options();
    if (m_active_page)
        m_active_page->update_visibility(m_mode, true); // for taggle line
    update_dirty();
    TabPrint::reload_config();
    //update();
    if (!m_null_keys.empty()) {
        if (m_active_page) {
            for (auto k : m_null_keys) {
                auto f = m_active_page->get_field(k);
                if (f)
                    f->set_value(boost::any(), false);
            }
        }
    }
}

void TabPrintModel::reset_model_config()
{
    if (m_object_configs.empty()) return;
    wxGetApp().plater()->take_snapshot(std::string("Reset Options"));
    for (auto config : m_object_configs) {
        auto rmkeys = intersect(m_keys, config.second->keys());
        for (auto& k : rmkeys) {
            config.second->erase(k);
        }
        notify_changed(config.first);
    }
    update_model_config();
    wxGetApp().mainframe->on_config_changed(m_config);
}

bool TabPrintModel::has_key(std::string const& key)
{
    return std::find(m_keys.begin(), m_keys.end(), key) != m_keys.end();
}

void TabPrintModel::activate_selected_page(std::function<void()> throw_if_canceled)
{
    TabPrint::activate_selected_page(throw_if_canceled);
    if (m_active_page) {
        for (auto k : m_null_keys) {
            auto f = m_active_page->get_field(k);
            if (f)
                f->set_value(boost::any(), false);
        }
    }
}

void TabPrintModel::on_value_change(const std::string& opt_key, const boost::any& value)
{
    // TODO: support opt_index, translate by OptionsGroup's m_opt_map
    auto k = opt_key;
    if (m_config_manipulation.is_applying()) {
        TabPrint::on_value_change(opt_key, value);
        return;
    }
    if (!has_key(k))
        return;
    if (!m_object_configs.empty())
        wxGetApp().plater()->take_snapshot((boost::format("Change Option %s") % k).str());
    auto inull = std::find(m_null_keys.begin(), m_null_keys.end(), k);
    // always add object config
    bool set   = true; // *m_config->option(k) != *m_prints.get_selected_preset().config.option(k) || inull != m_null_keys.end();
    if (m_back_to_sys) {
        for (auto config : m_object_configs)
            config.second->erase(k);
        m_all_keys.erase(std::remove(m_all_keys.begin(), m_all_keys.end(), k), m_all_keys.end());
    } else if (set) {
        for (auto config : m_object_configs)
            config.second->apply_only(*m_config, {k});
        m_all_keys = concat(m_all_keys, {k});
    }
    if (inull != m_null_keys.end())
        m_null_keys.erase(inull);
    if (m_back_to_sys || set) update_changed_ui();
    m_back_to_sys = false;
    TabPrint::on_value_change(k, value);
    for (auto config : m_object_configs) {
        config.second->touch();
        notify_changed(config.first);
    }
    wxGetApp().params_panel()->notify_object_config_changed();
}

void TabPrintModel::reload_config()
{
    TabPrint::reload_config();
    auto keys = m_config_manipulation.applying_keys();
    bool super_changed = false;
    for (auto & k : keys) {
        if (has_key(k)) {
            auto inull = std::find(m_null_keys.begin(), m_null_keys.end(), k);
            bool set   = *m_config->option(k) != *m_prints.get_selected_preset().config.option(k) || inull != m_null_keys.end();
            if (set) {
                for (auto config : m_object_configs)
                    config.second->apply_only(*m_config, {k});
                m_all_keys = concat(m_all_keys, {k});
            }
            if (inull != m_null_keys.end()) m_null_keys.erase(inull);
        } else {
            m_parent_tab->m_config->apply_only(*m_config, {k});
            super_changed = true;
        }
    }
    if (super_changed) {
        m_parent_tab->update_dirty();
        m_parent_tab->reload_config();
        m_parent_tab->update();
    }
}

void TabPrintModel::update_custom_dirty()
{
    for (auto k : m_null_keys) m_options_list[k] = 0;
    for (auto k : m_all_keys) m_options_list[k] &= ~osSystemValue;
}

//BBS: GUI refactor

TabPrintObject::TabPrintObject(ParamsPanel* parent) :
    TabPrintModel(parent, concat(PrintObjectConfig().keys(), PrintRegionConfig().keys()))
{
    m_parent_tab = wxGetApp().get_tab(Preset::TYPE_PRINT);
}

void TabPrintObject::notify_changed(ObjectBase * object)
{
    auto obj = dynamic_cast<ModelObject*>(object);
    wxGetApp().obj_list()->object_config_options_changed({obj, nullptr});
}

//BBS: GUI refactor

TabPrintPart::TabPrintPart(ParamsPanel* parent) :
    TabPrintModel(parent, PrintRegionConfig().keys())
{
    m_parent_tab = wxGetApp().get_model_tab();
}

void TabPrintPart::notify_changed(ObjectBase * object)
{
    auto vol = dynamic_cast<ModelVolume*>(object);
    wxGetApp().obj_list()->object_config_options_changed({vol->get_object(), vol});
}

static std::string layer_height = "layer_height";
TabPrintLayer::TabPrintLayer(ParamsPanel* parent) :
    TabPrintModel(parent, concat({ layer_height }, PrintRegionConfig().keys()))
{
    m_parent_tab = wxGetApp().get_model_tab();
}

void TabPrintLayer::notify_changed(ObjectBase * object)
{
    for (auto config : m_object_configs) {
        if (!config.second->has(layer_height)) {
            auto option = m_parent_tab->get_config()->option(layer_height);
            config.second->set_key_value(layer_height, option->clone());
        }
        auto objects_list = wxGetApp().obj_list();
        wxDataViewItemArray items;
        objects_list->GetSelections(items);
        for (auto item : items)
            objects_list->add_settings_item(item, &config.second->get());
    }
}

void TabPrintLayer::update_custom_dirty()
{
    for (auto k : m_null_keys) m_options_list[k] = 0;
    for (auto k : m_all_keys) m_options_list[k] &= ~osSystemValue;

    auto option = m_parent_tab->get_config()->option(layer_height);
    for (auto config : m_object_configs) {
        if (!config.second->has(layer_height)) {
            config.second->set_key_value(layer_height, option->clone());
            m_options_list[layer_height] = osInitValue | osSystemValue;
        }
        else if (config.second->opt_float(layer_height) == option->getFloat())
            m_options_list[layer_height] = osInitValue | osSystemValue;
    }
}

bool Tab::validate_custom_gcode(const wxString& title, const std::string& gcode)
{
    std::vector<std::string> tags;
    bool invalid = GCodeProcessor::contains_reserved_tags(gcode, 5, tags);
    if (invalid) {
        std::string lines = ":\n";
        for (const std::string& keyword : tags)
            lines += ";" + keyword + "\n";
        wxString reports = format_wxstr(
            _L_PLURAL("Following line %s contains reserved keywords.\nPlease remove it, or will beat G-code visualization and printing time estimation.",
                      "Following lines %s contain reserved keywords.\nPlease remove them, or will beat G-code visualization and printing time estimation.",
                      tags.size()),
            lines);
        //wxMessageDialog dialog(wxGetApp().mainframe, reports, _L("Found reserved keywords in") + " " + _(title), wxICON_WARNING | wxOK);
        MessageDialog dialog(wxGetApp().mainframe, reports, _L("Reserved keywords found") + " " + _(title), wxICON_WARNING | wxOK);
        dialog.ShowModal();
    }
    return !invalid;
}

static void validate_custom_gcode_cb(Tab* tab, ConfigOptionsGroupShp opt_group, const t_config_option_key& opt_key, const boost::any& value) {
    tab->validate_custom_gcodes_was_shown = !Tab::validate_custom_gcode(opt_group->title, boost::any_cast<std::string>(value));
    tab->update_dirty();
    tab->on_value_change(opt_key, value);
}

void TabFilament::add_filament_overrides_page()
{
    //BBS
    PageShp page = add_options_page(L("Setting Overrides"), "empty");
    ConfigOptionsGroupShp optgroup = page->new_optgroup(L("Retraction"), L"param_retraction");

    auto append_single_option_line = [optgroup, this](const std::string& opt_key, int opt_index)
    {
        Line line {"",""};
        //BBS
        line = optgroup->create_single_option_line(optgroup->get_option(opt_key));

        line.near_label_widget = [this, optgroup, opt_key, opt_index](wxWindow* parent) {
            wxCheckBox* check_box = new wxCheckBox(parent, wxID_ANY, "");

            check_box->Bind(wxEVT_CHECKBOX, [optgroup, opt_key, opt_index](wxCommandEvent& evt) {
                const bool is_checked = evt.IsChecked();
                Field* field = optgroup->get_fieldc(opt_key, opt_index);
                if (field != nullptr) {
                    field->toggle(is_checked);
                    if (is_checked)
                        field->set_last_meaningful_value();
                    else
                        field->set_na_value();
                }
            }, check_box->GetId());

            m_overrides_options[opt_key] = check_box;
            return check_box;
        };

        optgroup->append_line(line);
    };

    const int extruder_idx = 0; // #ys_FIXME

    for (const std::string opt_key : {  "filament_retraction_length",
                                        "filament_z_hop",
                                        "filament_z_hop_types", 
                                        "filament_retract_lift_above",
                                        "filament_retract_lift_below",
                                        "filament_retract_lift_enforce",
                                        "filament_retraction_speed",
                                        "filament_deretraction_speed",
                                        "filament_retract_restart_extra",
                                        "filament_retraction_minimum_travel",
                                        "filament_retract_when_changing_layer",
                                        "filament_wipe",
                                        //BBS
                                        "filament_wipe_distance",
                                        "filament_retract_before_wipe",
                                        //SoftFever
                                        // "filament_seam_gap"
                                     })
        append_single_option_line(opt_key, extruder_idx);
}

void TabFilament::update_filament_overrides_page()
{
    if (!m_active_page || m_active_page->title() != "Setting Overrides")
        return;

    //BBS: GUI refactor
    if (m_overrides_options.size() <= 0)
        return;

    Page* page = m_active_page;

    const auto og_it = std::find_if(page->m_optgroups.begin(), page->m_optgroups.end(), [](const ConfigOptionsGroupShp og) { return og->title == "Retraction"; });
    if (og_it == page->m_optgroups.end())
        return;
    ConfigOptionsGroupShp optgroup = *og_it;

    std::vector<std::string> opt_keys = {   "filament_retraction_length",
                                            "filament_z_hop",
                                            "filament_z_hop_types", 
                                            "filament_retract_lift_above",
                                            "filament_retract_lift_below", 
                                            "filament_retract_lift_enforce",
                                            "filament_retraction_speed",
                                            "filament_deretraction_speed",
                                            "filament_retract_restart_extra",
                                            "filament_retraction_minimum_travel",
                                            "filament_retract_when_changing_layer",
                                            "filament_wipe",
                                            //BBS
                                            "filament_wipe_distance",
                                            "filament_retract_before_wipe",
                                            //SoftFever
                                            // "filament_seam_gap"
                                        };

    const int extruder_idx = 0; // #ys_FIXME

    const bool have_retract_length = m_config->option("filament_retraction_length")->is_nil() ||
                                     m_config->opt_float("filament_retraction_length", extruder_idx) > 0;

    for (const std::string& opt_key : opt_keys)
    {
        bool is_checked = opt_key=="filament_retraction_length" ? true : have_retract_length;
        m_overrides_options[opt_key]->Enable(is_checked);

        is_checked &= !m_config->option(opt_key)->is_nil();
        m_overrides_options[opt_key]->SetValue(is_checked);

        Field* field = optgroup->get_fieldc(opt_key, extruder_idx);
        if (field != nullptr)
            field->toggle(is_checked);
    }
}

void TabFilament::build()
{
    m_presets = &m_preset_bundle->filaments;
    load_initial_data();

    auto page = add_options_page(L("Filament"), "spool");
        //BBS
        auto optgroup = page->new_optgroup(L("Basic information"), L"param_information");
        // Set size as all another fields for a better alignment
        Option option = optgroup->get_option("filament_type");
        option.opt.width = Field::def_width();
        optgroup->append_single_option_line(option);
        optgroup->append_single_option_line("filament_vendor");
        optgroup->append_single_option_line("filament_soluble");
        // BBS
        optgroup->append_single_option_line("filament_is_support");
        //optgroup->append_single_option_line("filament_colour");
        optgroup->append_single_option_line("required_nozzle_HRC");
        optgroup->append_single_option_line("default_filament_colour");
        optgroup->append_single_option_line("filament_diameter");
        optgroup->append_single_option_line("filament_flow_ratio");

        optgroup->append_single_option_line("enable_pressure_advance");
        optgroup->append_single_option_line("pressure_advance");

        optgroup->append_single_option_line("filament_density");
        optgroup->append_single_option_line("filament_shrink");
        optgroup->append_single_option_line("filament_cost");
        //BBS
        optgroup->append_single_option_line("temperature_vitrification");
        Line line = { L("Recommended nozzle temperature"), L("Recommended nozzle temperature range of this filament. 0 means no set") };
        line.append_option(optgroup->get_option("nozzle_temperature_range_low"));
        line.append_option(optgroup->get_option("nozzle_temperature_range_high"));
        optgroup->append_line(line);


        optgroup = page->new_optgroup(L("Print temperature"), L"param_temperature");
<<<<<<< HEAD
        optgroup->append_single_option_line("chamber_temperature");
        optgroup->append_separator();

=======
        optgroup->append_single_option_line("chamber_temperatures","chamber-temperature");
>>>>>>> 1d078695

        line = { L("Nozzle"), L("Nozzle temperature when printing") };
        line.append_option(optgroup->get_option("nozzle_temperature_initial_layer"));
        line.append_option(optgroup->get_option("nozzle_temperature"));
        optgroup->append_line(line);

        line = { L("Cool plate"), L("Bed temperature when cool plate is installed. Value 0 means the filament does not support to print on the Cool Plate") };
        line.append_option(optgroup->get_option("cool_plate_temp_initial_layer"));
        line.append_option(optgroup->get_option("cool_plate_temp"));
        optgroup->append_line(line);

        line = { L("Engineering plate"), L("Bed temperature when engineering plate is installed. Value 0 means the filament does not support to print on the Engineering Plate") };
        line.append_option(optgroup->get_option("eng_plate_temp_initial_layer"));
        line.append_option(optgroup->get_option("eng_plate_temp"));
        optgroup->append_line(line);

        line = {L("Smooth PEI Plate / High Temp Plate"), L("Bed temperature when Smooth PEI Plate/High temperature plate is installed. Value 0 means the filament does not support to print on the Smooth PEI Plate/High Temp Plate") };
        line.append_option(optgroup->get_option("hot_plate_temp_initial_layer"));
        line.append_option(optgroup->get_option("hot_plate_temp"));
        optgroup->append_line(line);

        line = {L("Textured PEI Plate"), L("Bed temperature when Textured PEI Plate is installed. Value 0 means the filament does not support to print on the Textured PEI Plate")};
        line.append_option(optgroup->get_option("textured_plate_temp_initial_layer"));
        line.append_option(optgroup->get_option("textured_plate_temp"));
        optgroup->append_line(line);

        optgroup->m_on_change = [this, optgroup](t_config_option_key opt_key, boost::any value)
        {
            DynamicPrintConfig& filament_config = wxGetApp().preset_bundle->filaments.get_edited_preset().config;

            update_dirty();
            /*if (opt_key == "cool_plate_temp" || opt_key == "cool_plate_temp_initial_layer") {
                m_config_manipulation.check_bed_temperature_difference(BedType::btPC, &filament_config);
            }
            else if (opt_key == "eng_plate_temp" || opt_key == "eng_plate_temp_initial_layer") {
                m_config_manipulation.check_bed_temperature_difference(BedType::btEP, &filament_config);
            }
            else if (opt_key == "hot_plate_temp" || opt_key == "hot_plate_temp_initial_layer") {
                m_config_manipulation.check_bed_temperature_difference(BedType::btPEI, &filament_config);
            }
            else if (opt_key == "textured_plate_temp" || opt_key == "textured_plate_temp_initial_layer") {
                m_config_manipulation.check_bed_temperature_difference(BedType::btPTE, &filament_config);
            }
            else */if (opt_key == "nozzle_temperature") {
                m_config_manipulation.check_nozzle_temperature_range(&filament_config);
            }
            else if (opt_key == "nozzle_temperature_initial_layer") {
                m_config_manipulation.check_nozzle_temperature_initial_layer_range(&filament_config);
            }
            else if (opt_key == "chamber_temperatures") {
                m_config_manipulation.check_chamber_temperature(&filament_config);
            }

            on_value_change(opt_key, value);
        };

        //BBS
        optgroup = page->new_optgroup(L("Volumetric speed limitation"), L"param_volumetric_speed");
        optgroup->append_single_option_line("filament_max_volumetric_speed");

        //line = { "", "" };
        //line.full_width = 1;
        //line.widget = [this](wxWindow* parent) {
        //    return description_line_widget(parent, &m_volumetric_speed_description_line);
        //};
        //optgroup->append_line(line);

    page = add_options_page(L("Cooling"), "empty");

        //line = { "", "" };
        //line.full_width = 1;
        //line.widget = [this](wxWindow* parent) {
        //    return description_line_widget(parent, &m_cooling_description_line);
        //};
        //optgroup->append_line(line);
        optgroup = page->new_optgroup(L("Cooling for specific layer"), L"param_cooling");
        optgroup->append_single_option_line("close_fan_the_first_x_layers", "auto-cooling");
        optgroup->append_single_option_line("full_fan_speed_layer");

        optgroup = page->new_optgroup(L("Part cooling fan"), L"param_cooling_fan");
        line = { L("Min fan speed threshold"), L("Part cooling fan speed will start to run at min speed when the estimated layer time is no longer than the layer time in setting. When layer time is shorter than threshold, fan speed is interpolated between the minimum and maximum fan speed according to layer printing time") };
        line.label_path = "auto-cooling";
        line.append_option(optgroup->get_option("fan_min_speed"));
        line.append_option(optgroup->get_option("fan_cooling_layer_time"));
        optgroup->append_line(line);
        line = { L("Max fan speed threshold"), L("Part cooling fan speed will be max when the estimated layer time is shorter than the setting value") };
        line.label_path = "auto-cooling";
        line.append_option(optgroup->get_option("fan_max_speed"));
        line.append_option(optgroup->get_option("slow_down_layer_time"));
        optgroup->append_line(line);
        optgroup->append_single_option_line("reduce_fan_stop_start_freq");
        optgroup->append_single_option_line("slow_down_for_layer_cooling", "auto-cooling");
        optgroup->append_single_option_line("slow_down_min_speed");

        optgroup->append_single_option_line("enable_overhang_bridge_fan", "auto-cooling");
        optgroup->append_single_option_line("overhang_fan_threshold", "auto-cooling");
        optgroup->append_single_option_line("overhang_fan_speed", "auto-cooling");
        optgroup->append_single_option_line("support_material_interface_fan_speed");

        optgroup = page->new_optgroup(L("Auxiliary part cooling fan"), L"param_cooling_fan");
        optgroup->append_single_option_line("additional_cooling_fan_speed");

        optgroup = page->new_optgroup(L("Exhaust fan"),L"param_cooling_fan");

        optgroup->append_single_option_line("activate_air_filtration");

        line = {L("During print"), ""};
        line.append_option(optgroup->get_option("during_print_exhaust_fan_speed"));
        optgroup->append_line(line);


        line = {L("Complete print"), ""};
        line.append_option(optgroup->get_option("complete_print_exhaust_fan_speed"));
        optgroup->append_line(line);
        //BBS
        add_filament_overrides_page();
        const int gcode_field_height = 15; // 150
        const int notes_field_height = 25; // 250

    page = add_options_page(L("Advanced"), "advanced");
        optgroup = page->new_optgroup(L("Filament start G-code"), L"param_gcode", 0);
        optgroup->m_on_change = [this, optgroup](const t_config_option_key& opt_key, const boost::any& value) {
            validate_custom_gcode_cb(this, optgroup, opt_key, value);
        };
        option = optgroup->get_option("filament_start_gcode");
        option.opt.full_width = true;
        option.opt.is_code = true;
        option.opt.height = gcode_field_height;// 150;
        optgroup->append_single_option_line(option);

        optgroup = page->new_optgroup(L("Filament end G-code"), L"param_gcode", 0);
        optgroup->m_on_change = [this, optgroup](const t_config_option_key& opt_key, const boost::any& value) {
            validate_custom_gcode_cb(this, optgroup, opt_key, value);
        };
        option = optgroup->get_option("filament_end_gcode");
        option.opt.full_width = true;
        option.opt.is_code = true;
        option.opt.height = gcode_field_height;// 150;
        optgroup->append_single_option_line(option);

    page = add_options_page(L("Multimaterial"), "advanced");
        optgroup = page->new_optgroup(L("Wipe tower parameters"));
        optgroup->append_single_option_line("filament_minimal_purge_on_wipe_tower");

        optgroup = page->new_optgroup(L("Toolchange parameters with single extruder MM printers"));
        optgroup->append_single_option_line("filament_loading_speed_start");
        optgroup->append_single_option_line("filament_loading_speed");
        optgroup->append_single_option_line("filament_unloading_speed_start");
        optgroup->append_single_option_line("filament_unloading_speed");
        optgroup->append_single_option_line("filament_load_time");
        optgroup->append_single_option_line("filament_unload_time");
        optgroup->append_single_option_line("filament_toolchange_delay");
        optgroup->append_single_option_line("filament_cooling_moves");
        optgroup->append_single_option_line("filament_cooling_initial_speed");
        optgroup->append_single_option_line("filament_cooling_final_speed");

        create_line_with_widget(optgroup.get(), "filament_ramming_parameters", "", [this](wxWindow* parent) {
            auto ramming_dialog_btn = new wxButton(parent, wxID_ANY, _(L("Ramming settings"))+dots, wxDefaultPosition, wxDefaultSize, wxBU_EXACTFIT);
            wxGetApp().UpdateDarkUI(ramming_dialog_btn);
            ramming_dialog_btn->SetFont(Slic3r::GUI::wxGetApp().normal_font());
            ramming_dialog_btn->SetSize(ramming_dialog_btn->GetBestSize());
            auto sizer = new wxBoxSizer(wxHORIZONTAL);
            sizer->Add(ramming_dialog_btn);

            ramming_dialog_btn->Bind(wxEVT_BUTTON, [this](wxCommandEvent& e) {
                RammingDialog dlg(this,(m_config->option<ConfigOptionStrings>("filament_ramming_parameters"))->get_at(0));
                if (dlg.ShowModal() == wxID_OK) {
                    load_key_value("filament_ramming_parameters", dlg.get_parameters());
                    update_changed_ui();
                }
            });
            return sizer;
        });

        // Orca: multi tool is not supported yet.
#ifdef ORCA_MULTI_TOOL
        optgroup = page->new_optgroup(L("Toolchange parameters with multi extruder MM printers"));
        optgroup->append_single_option_line("filament_multitool_ramming");
        optgroup->append_single_option_line("filament_multitool_ramming_volume");
        optgroup->append_single_option_line("filament_multitool_ramming_flow");
#endif

        page                  = add_options_page(L("Notes"), "note");
        optgroup = page->new_optgroup(L("Notes"),"note", 0);
        optgroup->label_width = 0;
        option = optgroup->get_option("filament_notes");
        option.opt.full_width = true;
        option.opt.height = notes_field_height;// 250;
        optgroup->append_single_option_line(option);
#if 0
    //page = add_options_page(L("Dependencies"), "advanced");
    //    optgroup = page->new_optgroup(L("Profile dependencies"));
    //    create_line_with_widget(optgroup.get(), "compatible_printers", "", [this](wxWindow* parent) {
    //        return compatible_widget_create(parent, m_compatible_printers);
    //    });

    //    option = optgroup->get_option("compatible_printers_condition");
    //    option.opt.full_width = true;
    //    optgroup->append_single_option_line(option);

    //    create_line_with_widget(optgroup.get(), "compatible_prints", "", [this](wxWindow* parent) {
    //        return compatible_widget_create(parent, m_compatible_prints);
    //    });

    //    option = optgroup->get_option("compatible_prints_condition");
    //    option.opt.full_width = true;
    //    optgroup->append_single_option_line(option);

    //    build_preset_description_line(optgroup.get());
#endif
}

// Reload current config (aka presets->edited_preset->config) into the UI fields.
void TabFilament::reload_config()
{
    this->compatible_widget_reload(m_compatible_printers);
    this->compatible_widget_reload(m_compatible_prints);
    Tab::reload_config();
}

//void TabFilament::update_volumetric_flow_preset_hints()
//{
//    wxString text;
//    try {
//        text = from_u8(PresetHints::maximum_volumetric_flow_description(*m_preset_bundle));
//    } catch (std::exception &ex) {
//        text = _(L("Volumetric flow hints not available")) + "\n\n" + from_u8(ex.what());
//    }
//    m_volumetric_speed_description_line->SetText(text);
//}

void TabFilament::update_description_lines()
{
    Tab::update_description_lines();

    if (!m_active_page)
        return;

    if (m_active_page->title() == "Cooling" && m_cooling_description_line)
        m_cooling_description_line->SetText(from_u8(PresetHints::cooling_description(m_presets->get_edited_preset())));
    //BBS
    //if (m_active_page->title() == "Filament" && m_volumetric_speed_description_line)
    //    this->update_volumetric_flow_preset_hints();
}

void TabFilament::toggle_options()
{
    if (!m_active_page)
        return;
    bool is_BBL_printer = false;
    if (m_preset_bundle) {
      is_BBL_printer =
          wxGetApp().preset_bundle->is_bbl_vendor();
    }

    if (m_active_page->title() == L("Cooling")) {
      bool cooling = m_config->opt_bool("slow_down_for_layer_cooling", 0);
      toggle_option("slow_down_min_speed", cooling);

      bool has_enable_overhang_bridge_fan = m_config->opt_bool("enable_overhang_bridge_fan", 0);
      for (auto el : {"overhang_fan_speed", "overhang_fan_threshold"})
            toggle_option(el, has_enable_overhang_bridge_fan);

      toggle_option(
          "additional_cooling_fan_speed",
          m_preset_bundle->printers.get_edited_preset().config.option<ConfigOptionBool>("auxiliary_fan")->value);
    }
    if (m_active_page->title() == L("Filament"))
    {
        bool pa = m_config->opt_bool("enable_pressure_advance", 0);
        toggle_option("pressure_advance", pa);

        toggle_line("cool_plate_temp_initial_layer", is_BBL_printer);
        toggle_line("eng_plate_temp_initial_layer", is_BBL_printer);
        toggle_line("textured_plate_temp_initial_layer", is_BBL_printer);
        // bool support_chamber_temp_control = this->m_preset_bundle->printers.get_selected_preset().config.opt_bool("support_chamber_temp_control");
        // toggle_option("chamber_temperature", !is_BBL_printer || support_chamber_temp_control);
    }
    if (m_active_page->title() == L("Setting Overrides"))
        update_filament_overrides_page();

    if (m_active_page->title() == L("Multimaterial")) {
        // Orca: hide specific settings for BBL printers
        for (auto el :
             {"filament_minimal_purge_on_wipe_tower", "filament_loading_speed_start", "filament_loading_speed",
              "filament_unloading_speed_start", "filament_unloading_speed", "filament_load_time", "filament_unload_time",
              "filament_toolchange_delay", "filament_cooling_moves", "filament_cooling_initial_speed", "filament_cooling_final_speed"})
            toggle_option(el, !is_BBL_printer);
    }
}

void TabFilament::update()
{
    if (m_preset_bundle->printers.get_selected_preset().printer_technology() == ptSLA)
        return; // ys_FIXME

    m_config_manipulation.check_filament_max_volumetric_speed(m_config);

    m_update_cnt++;

    update_description_lines();
    //BBS: GUI refactor
    //Layout();
    m_parent->Layout();

    toggle_options();

    m_update_cnt--;

    if (m_update_cnt == 0)
        wxGetApp().mainframe->on_config_changed(m_config);
}

void TabFilament::clear_pages()
{
    Tab::clear_pages();

    m_volumetric_speed_description_line = nullptr;
	m_cooling_description_line = nullptr;

    //BBS: GUI refactor
    m_overrides_options.clear();
}

wxSizer* Tab::description_line_widget(wxWindow* parent, ogStaticText* *StaticText, wxString text /*= wxEmptyString*/)
{
    *StaticText = new ogStaticText(parent, text);

//	auto font = (new wxSystemSettings)->GetFont(wxSYS_DEFAULT_GUI_FONT);
    (*StaticText)->SetFont(wxGetApp().normal_font());

    auto sizer = new wxBoxSizer(wxHORIZONTAL);
    sizer->Add(*StaticText, 1, wxEXPAND|wxALL, 0);
    return sizer;
}

bool Tab::saved_preset_is_dirty() const { return m_presets->saved_is_dirty(); }
void Tab::update_saved_preset_from_current_preset() { m_presets->update_saved_preset_from_current_preset(); }
bool Tab::current_preset_is_dirty() const { return m_presets->current_is_dirty(); }

void TabPrinter::build()
{
    m_presets = &m_preset_bundle->printers;
    m_printer_technology = m_presets->get_selected_preset().printer_technology();

    // For DiffPresetDialog we use options list which is saved in Searcher class.
    // Options for the Searcher is added in the moment of pages creation.
    // So, build first of all printer pages for non-selected printer technology...
    //std::string def_preset_name = "- default " + std::string(m_printer_technology == ptSLA ? "FFF" : "SLA") + " -";
    std::string def_preset_name = "Default Printer";
    m_config = &m_presets->find_preset(def_preset_name)->config;
    m_printer_technology == ptSLA ? build_fff() : build_sla();
    if (m_printer_technology == ptSLA)
        m_extruders_count_old = 0;// revert this value

    // ... and than for selected printer technology
    load_initial_data();
    m_printer_technology == ptSLA ? build_sla() : build_fff();
}

void TabPrinter::build_fff()
{
    if (!m_pages.empty())
        m_pages.resize(0);
    // to avoid redundant memory allocation / deallocation during extruders count changing
    m_pages.reserve(30);

    auto   *nozzle_diameter = dynamic_cast<const ConfigOptionFloats*>(m_config->option("nozzle_diameter"));
    m_initial_extruders_count = m_extruders_count = nozzle_diameter->values.size();
    // BBS
    //wxGetApp().obj_list()->update_objects_list_filament_column(m_initial_extruders_count);

    const Preset* parent_preset = m_printer_technology == ptSLA ? nullptr // just for first build, if SLA printer preset is selected
                                  : m_presets->get_selected_preset_parent();
    m_sys_extruders_count = parent_preset == nullptr ? 0 :
            static_cast<const ConfigOptionFloats*>(parent_preset->config.option("nozzle_diameter"))->values.size();

    auto page = add_options_page(L("Basic information"), "printer");
        auto optgroup = page->new_optgroup(L("Printable space")/*, L"param_printable_space"*/);

        create_line_with_widget(optgroup.get(), "printable_area", "custom-svg-and-png-bed-textures_124612", [this](wxWindow* parent) {
           return 	create_bed_shape_widget(parent);
        });
        Option option = optgroup->get_option("bed_exclude_area");
        option.opt.full_width = true;
        optgroup->append_single_option_line(option);
        // optgroup->append_single_option_line("printable_area");
        optgroup->append_single_option_line("printable_height");
        optgroup->append_single_option_line("nozzle_volume");
        optgroup->append_single_option_line("best_object_pos");

#if 0
        //optgroup->append_single_option_line("z_offset");
#endif

        // ConfigOptionDef def;
        //    def.type =  coInt,
        //    def.set_default_value(new ConfigOptionInt(1));
        //    def.label = L("Extruders");
        //    def.tooltip = L("Number of extruders of the printer.");
        //    def.min = 1;
        //    def.max = 256;
        //    //BBS
        //    def.mode = comDevelop;
        // Option option(def, "extruders_count");
        // optgroup->append_single_option_line(option);

        optgroup = page->new_optgroup(L("Advanced"), L"param_advanced");
        optgroup->append_single_option_line("printer_structure");
        optgroup->append_single_option_line("gcode_flavor");
        option = optgroup->get_option("thumbnails");
        option.opt.full_width = true;
        optgroup->append_single_option_line(option);
        optgroup->append_single_option_line("thumbnails_format");
        optgroup->append_single_option_line("use_relative_e_distances");
        optgroup->append_single_option_line("use_firmware_retraction");
        optgroup->append_single_option_line("scan_first_layer");
        // optgroup->append_single_option_line("spaghetti_detector");
        optgroup->append_single_option_line("machine_load_filament_time");
        optgroup->append_single_option_line("machine_unload_filament_time");
        optgroup->append_single_option_line("time_cost");
        
        optgroup = page->new_optgroup(L("Cooling Fan"));
        Line line = Line{ L("Fan speed-up time"), optgroup->get_option("fan_speedup_time").opt.tooltip };
        line.append_option(optgroup->get_option("fan_speedup_time"));
        line.append_option(optgroup->get_option("fan_speedup_overhangs"));
        optgroup->append_line(line);
        optgroup->append_single_option_line("fan_kickstart");

        optgroup = page->new_optgroup(L("Extruder Clearance"));
        optgroup->append_single_option_line("extruder_clearance_radius");
        optgroup->append_single_option_line("extruder_clearance_height_to_rod");
        optgroup->append_single_option_line("extruder_clearance_height_to_lid");

        optgroup = page->new_optgroup(L("Accessory") /*, L"param_accessory"*/);
        optgroup->append_single_option_line("nozzle_type");
        optgroup->append_single_option_line("nozzle_hrc");
        optgroup->append_single_option_line("auxiliary_fan");
        optgroup->append_single_option_line("support_chamber_temp_control");
        optgroup->append_single_option_line("support_air_filtration");

    const int gcode_field_height = 15; // 150
    const int notes_field_height = 25; // 250
    page = add_options_page(L("Machine gcode"), "cog");
        optgroup = page->new_optgroup(L("Machine start G-code"), L"param_gcode", 0);
        optgroup->m_on_change = [this, optgroup](const t_config_option_key& opt_key, const boost::any& value) {
            validate_custom_gcode_cb(this, optgroup, opt_key, value);
        };
        option = optgroup->get_option("machine_start_gcode");
        option.opt.full_width = true;
        option.opt.is_code = true;
        option.opt.height = gcode_field_height;//150;
        optgroup->append_single_option_line(option);

        optgroup = page->new_optgroup(L("Machine end G-code"), L"param_gcode", 0);
        optgroup->m_on_change = [this, optgroup](const t_config_option_key& opt_key, const boost::any& value) {
            validate_custom_gcode_cb(this, optgroup, opt_key, value);
        };
        option = optgroup->get_option("machine_end_gcode");
        option.opt.full_width = true;
        option.opt.is_code = true;
        option.opt.height = gcode_field_height;//150;
        optgroup->append_single_option_line(option);
        
        optgroup = page->new_optgroup(L("Before layer change G-code"),"param_gcode", 0);
        optgroup->m_on_change = [this, optgroup](const t_config_option_key& opt_key, const boost::any& value) {
            validate_custom_gcode_cb(this, optgroup, opt_key, value);
        };
        option = optgroup->get_option("before_layer_change_gcode");
        option.opt.full_width = true;
        option.opt.is_code = true;
        option.opt.height = gcode_field_height;//150;
        optgroup->append_single_option_line(option);

        optgroup = page->new_optgroup(L("Layer change G-code"), L"param_gcode", 0);
        optgroup->m_on_change = [this, optgroup](const t_config_option_key& opt_key, const boost::any& value) {
            validate_custom_gcode_cb(this, optgroup, opt_key, value);
        };
        option = optgroup->get_option("layer_change_gcode");
        option.opt.full_width = true;
        option.opt.is_code = true;
        option.opt.height = gcode_field_height;//150;
        optgroup->append_single_option_line(option);
        
        optgroup = page->new_optgroup(L("Time lapse G-code"), L"param_gcode", 0);
        optgroup->m_on_change = [this, optgroup](const t_config_option_key& opt_key, const boost::any& value) {
            validate_custom_gcode_cb(this, optgroup, opt_key, value);
        };
        option = optgroup->get_option("time_lapse_gcode");
        option.opt.full_width = true;
        option.opt.is_code = true;
        option.opt.height = gcode_field_height;//150;
        optgroup->append_single_option_line(option);

        optgroup = page->new_optgroup(L("Change filament G-code"), L"param_gcode", 0);
        optgroup->m_on_change = [this, optgroup](const t_config_option_key& opt_key, const boost::any& value) {
            validate_custom_gcode_cb(this, optgroup, opt_key, value);
        };
        option = optgroup->get_option("change_filament_gcode");
        option.opt.full_width = true;
        option.opt.is_code = true;
        option.opt.height = gcode_field_height;//150;
        optgroup->append_single_option_line(option);

        optgroup = page->new_optgroup(L("Pause G-code"), L"param_gcode", 0);
        optgroup->m_on_change = [this, optgroup](const t_config_option_key& opt_key, const boost::any& value) {
            validate_custom_gcode_cb(this, optgroup, opt_key, value);
        };
        option = optgroup->get_option("machine_pause_gcode");
        option.opt.is_code = true;
        option.opt.height = gcode_field_height;//150;
        optgroup->append_single_option_line(option);

        optgroup = page->new_optgroup(L("Template Custom G-code"), L"param_gcode", 0);
        optgroup->m_on_change = [this, optgroup](const t_config_option_key& opt_key, const boost::any& value) {
            validate_custom_gcode_cb(this, optgroup, opt_key, value);
        };
        option = optgroup->get_option("template_custom_gcode");
        option.opt.is_code = true;
        option.opt.height = gcode_field_height;//150;
        optgroup->append_single_option_line(option);

    page = add_options_page(L("Notes"), "note");
        optgroup = page->new_optgroup(L("Notes"), "note", 0);
        option = optgroup->get_option("printer_notes");
        option.opt.full_width = true;
        option.opt.height = notes_field_height;//250;
        optgroup->append_single_option_line(option);
#if 0
    //page = add_options_page(L("Dependencies"), "advanced");
    //    optgroup = page->new_optgroup(L("Profile dependencies"));

    //    build_preset_description_line(optgroup.get());
#endif
    build_unregular_pages(true);
}

void TabPrinter::build_sla()
{
    //if (!m_pages.empty())
    //    m_pages.resize(0);
    //auto page = add_options_page(L("General"), "printer");
    //auto optgroup = page->new_optgroup(L("Size and coordinates"));

    //create_line_with_widget(optgroup.get(), "printable_area", "custom-svg-and-png-bed-textures_124612", [this](wxWindow* parent) {
    //    return 	create_bed_shape_widget(parent);
    //});
    //optgroup->append_single_option_line("printable_height");

    //optgroup = page->new_optgroup(L("Display"));
    //optgroup->append_single_option_line("display_width");
    //optgroup->append_single_option_line("display_height");

    //auto option = optgroup->get_option("display_pixels_x");
    //Line line = { option.opt.full_label, "" };
    //line.append_option(option);
    //line.append_option(optgroup->get_option("display_pixels_y"));
    //optgroup->append_line(line);
    //optgroup->append_single_option_line("display_orientation");

    //// FIXME: This should be on one line in the UI
    //optgroup->append_single_option_line("display_mirror_x");
    //optgroup->append_single_option_line("display_mirror_y");

    //optgroup = page->new_optgroup(L("Tilt"));
    //line = { L("Tilt time"), "" };
    //line.append_option(optgroup->get_option("fast_tilt_time"));
    //line.append_option(optgroup->get_option("slow_tilt_time"));
    //optgroup->append_line(line);
    //optgroup->append_single_option_line("area_fill");

    //optgroup = page->new_optgroup(L("Corrections"));
    //line = Line{ m_config->def()->get("relative_correction")->full_label, "" };
    //for (auto& axis : { "X", "Y", "Z" }) {
    //    auto opt = optgroup->get_option(std::string("relative_correction_") + char(std::tolower(axis[0])));
    //    opt.opt.label = axis;
    //    line.append_option(opt);
    //}
    //optgroup->append_line(line);
    //optgroup->append_single_option_line("absolute_correction");
    //optgroup->append_single_option_line("elefant_foot_compensation");
    //optgroup->append_single_option_line("elefant_foot_min_width");
    //optgroup->append_single_option_line("gamma_correction");
    //
    //optgroup = page->new_optgroup(L("Exposure"));
    //optgroup->append_single_option_line("min_exposure_time");
    //optgroup->append_single_option_line("max_exposure_time");
    //optgroup->append_single_option_line("min_initial_exposure_time");
    //optgroup->append_single_option_line("max_initial_exposure_time");

    //page = add_options_page(L("Dependencies"), "wrench.png");
    //optgroup = page->new_optgroup(L("Profile dependencies"));

    //build_preset_description_line(optgroup.get());
}

void TabPrinter::extruders_count_changed(size_t extruders_count)
{
    bool is_count_changed = false;
    if (m_extruders_count != extruders_count) {
        m_extruders_count = extruders_count;
        m_preset_bundle->printers.get_edited_preset().set_num_extruders(extruders_count);
        m_preset_bundle->update_multi_material_filament_presets();
        is_count_changed = true;
    }
    // BBS
#if 0
    else if (m_extruders_count == 1 &&
             m_preset_bundle->project_config.option<ConfigOptionFloats>("flush_volumes_matrix")->values.size()>1)
        m_preset_bundle->update_multi_material_filament_presets();
#endif

    /* This function should be call in any case because of correct updating/rebuilding
     * of unregular pages of a Printer Settings
     */
    build_unregular_pages();

    if (is_count_changed) {
        on_value_change("extruders_count", extruders_count);
        // BBS
        //wxGetApp().obj_list()->update_objects_list_filament_column(extruders_count);
    }
}

void TabPrinter::append_option_line(ConfigOptionsGroupShp optgroup, const std::string opt_key)
{
    auto option = optgroup->get_option(opt_key, 0);
    auto line = Line{ option.opt.full_label, "" };
    line.append_option(option);
    if (m_use_silent_mode
        || m_printer_technology == ptSLA // just for first build, if SLA printer preset is selected
        )
        line.append_option(optgroup->get_option(opt_key, 1));
    optgroup->append_line(line);
}

PageShp TabPrinter::build_kinematics_page()
{
    auto page = add_options_page(L("Motion ability"), "cog", true);

    if (m_use_silent_mode) {
        // Legend for OptionsGroups
        auto optgroup = page->new_optgroup("");
        auto line = Line{ "", "" };

        ConfigOptionDef def;
        def.type = coString;
        def.width = Field::def_width();
        def.gui_type = ConfigOptionDef::GUIType::legend;
        def.mode = comDevelop;
        //def.tooltip = L("Values in this column are for Normal mode");
        def.set_default_value(new ConfigOptionString{ _(L("Normal")).ToUTF8().data() });

        auto option = Option(def, "full_power_legend");
        line.append_option(option);

        //def.tooltip = L("Values in this column are for Stealth mode");
        def.set_default_value(new ConfigOptionString{ _(L("Silent")).ToUTF8().data() });
        option = Option(def, "silent_legend");
        line.append_option(option);

        optgroup->append_line(line);
    }

    const std::vector<std::string> speed_axes{
        "machine_max_speed_x",
        "machine_max_speed_y",
        "machine_max_speed_z",
        "machine_max_speed_e"
    };
    auto optgroup = page->new_optgroup(L("Speed limitation"), "param_speed");
        for (const std::string &speed_axis : speed_axes)	{
            append_option_line(optgroup, speed_axis);
        }

    const std::vector<std::string> axes{ "x", "y", "z", "e" };
        optgroup = page->new_optgroup(L("Acceleration limitation"), "param_acceleration");
        for (const std::string &axis : axes)	{
            append_option_line(optgroup, "machine_max_acceleration_" + axis);
        }
        append_option_line(optgroup, "machine_max_acceleration_extruding");
        append_option_line(optgroup, "machine_max_acceleration_retracting");
        append_option_line(optgroup, "machine_max_acceleration_travel");

        optgroup = page->new_optgroup(L("Jerk limitation"));
        for (const std::string &axis : axes)	{
            append_option_line(optgroup, "machine_max_jerk_" + axis);
        }

    //optgroup = page->new_optgroup(L("Minimum feedrates"));
    //    append_option_line(optgroup, "machine_min_extruding_rate");
    //    append_option_line(optgroup, "machine_min_travel_rate");

    return page;
}

/* Previous name build_extruder_pages().
 *
 * This function was renamed because of now it implements not just an extruder pages building,
 * but "Motion ability" and "Single extruder MM setup" too
 * (These pages can changes according to the another values of a current preset)
 * */
void TabPrinter::build_unregular_pages(bool from_initial_build/* = false*/)
{
    size_t		n_before_extruders = 2;			//	Count of pages before Extruder pages
    auto        flavor = m_config->option<ConfigOptionEnum<GCodeFlavor>>("gcode_flavor")->value;
    bool		is_marlin_flavor = (flavor == gcfMarlinLegacy || flavor == gcfMarlinFirmware || flavor == gcfKlipper);

    /* ! Freeze/Thaw in this function is needed to avoid call OnPaint() for erased pages
     * and be cause of application crash, when try to change Preset in moment,
     * when one of unregular pages is selected.
     *  */
    Freeze();

    // Add/delete Kinematics page according to is_marlin_flavor
    size_t existed_page = 0;
    for (size_t i = n_before_extruders; i < m_pages.size(); ++i) // first make sure it's not there already
        if (m_pages[i]->title().find(L("Motion ability")) != std::string::npos) {
            if (!is_marlin_flavor || m_rebuild_kinematics_page)
                m_pages.erase(m_pages.begin() + i);
            else
                existed_page = i;
            break;
        }

    if (existed_page < n_before_extruders && (is_marlin_flavor || from_initial_build)) {
        auto page = build_kinematics_page();
        if (from_initial_build && !is_marlin_flavor)
            page->clear();
        else
            m_pages.insert(m_pages.begin() + n_before_extruders, page);
    }

    if (is_marlin_flavor)
        n_before_extruders++;
    size_t		n_after_single_extruder_MM = 2; //	Count of pages after single_extruder_multi_material page

    if (from_initial_build) {
        // create a page, but pretend it's an extruder page, so we can add it to m_pages ourselves
        auto page     = add_options_page(L("Multimaterial"), "printer", true);
        auto optgroup = page->new_optgroup(L("Single extruder multimaterial setup"));
        optgroup->append_single_option_line("single_extruder_multi_material");
        optgroup->m_on_change = [this, optgroup](const t_config_option_key &opt_key, const boost::any &value) {
            wxTheApp->CallAfter([this, opt_key, value]() {
                if (opt_key == "single_extruder_multi_material") {
                    build_unregular_pages();
                }
            });
        };
        optgroup = page->new_optgroup(L("Wipe tower"));
        optgroup->append_single_option_line("purge_in_prime_tower");
        optgroup->append_single_option_line("enable_filament_ramming");


        optgroup = page->new_optgroup(L("Single extruder multimaterial parameters"));
        optgroup->append_single_option_line("cooling_tube_retraction");
        optgroup->append_single_option_line("cooling_tube_length");
        optgroup->append_single_option_line("parking_pos_retraction");
        optgroup->append_single_option_line("extra_loading_move");
        optgroup->append_single_option_line("high_current_on_filament_swap");
        m_pages.insert(m_pages.end() - n_after_single_extruder_MM, page);
    }

    // BBS. Just create one extruder page because BBL machine has only on physical extruder.
    // Build missed extruder pages
    //for (auto extruder_idx = m_extruders_count_old; extruder_idx < m_extruders_count; ++extruder_idx)
    auto extruder_idx = 0;
    const wxString& page_name = (m_extruders_count > 1) ? wxString::Format("Extruder %d", int(extruder_idx + 1)) : wxString::Format("Extruder");
    bool page_exist = false;
    for (auto page_temp : m_pages) {
        if (page_temp->title() == page_name) {
            page_exist = true;
            break;
        }
    }

    if (!page_exist)
    {
        //# build page
        //const wxString& page_name = wxString::Format("Extruder %d", int(extruder_idx + 1));
        auto page = add_options_page(page_name, "empty", true);
        m_pages.insert(m_pages.begin() + n_before_extruders + extruder_idx, page);

            auto optgroup = page->new_optgroup(L("Size"), L"param_diameter", -1, true);
            optgroup->append_single_option_line("nozzle_diameter", "", extruder_idx);

            optgroup->m_on_change = [this, extruder_idx](const t_config_option_key& opt_key, boost::any value)
            {
                //if (m_config->opt_bool("single_extruder_multi_material") && m_extruders_count > 1 && opt_key.find_first_of("nozzle_diameter") != std::string::npos)
                //{
                //    SuppressBackgroundProcessingUpdate sbpu;
                //    const double new_nd = boost::any_cast<double>(value);
                //    std::vector<double> nozzle_diameters = static_cast<const ConfigOptionFloats*>(m_config->option("nozzle_diameter"))->values;

                //    // if value was changed
                //    if (fabs(nozzle_diameters[extruder_idx == 0 ? 1 : 0] - new_nd) > EPSILON)
                //    {
                //        const wxString msg_text = _(L("This is a single extruder multimaterial printer, diameters of all extruders "
                //                                      "will be set to the new value. Do you want to proceed?"));
                //        //wxMessageDialog dialog(parent(), msg_text, _(L("Nozzle diameter")), wxICON_WARNING | wxYES_NO);
                //        MessageDialog dialog(parent(), msg_text, _(L("Nozzle diameter")), wxICON_WARNING | wxYES_NO);

                //        DynamicPrintConfig new_conf = *m_config;
                //        if (dialog.ShowModal() == wxID_YES) {
                //            for (size_t i = 0; i < nozzle_diameters.size(); i++) {
                //                if (i==extruder_idx)
                //                    continue;
                //                nozzle_diameters[i] = new_nd;
                //            }
                //        }
                //        else
                //            nozzle_diameters[extruder_idx] = nozzle_diameters[extruder_idx == 0 ? 1 : 0];

                //        new_conf.set_key_value("nozzle_diameter", new ConfigOptionFloats(nozzle_diameters));
                //        load_config(new_conf);
                //    }
                //}

                update_dirty();
                update();
            };

            optgroup = page->new_optgroup(L("Layer height limits"), L"param_layer_height", -1, true);
            optgroup->append_single_option_line("min_layer_height", "", extruder_idx);
            optgroup->append_single_option_line("max_layer_height", "", extruder_idx);

            optgroup = page->new_optgroup(L("Position"), L"param_retraction", -1, true);
            optgroup->append_single_option_line("extruder_offset", "", extruder_idx);

            //BBS: don't show retract related config menu in machine page
            optgroup = page->new_optgroup(L("Retraction"), L"param_retraction");
            optgroup->append_single_option_line("retraction_length", "", extruder_idx);
            optgroup->append_single_option_line("retract_restart_extra", "", extruder_idx);
            optgroup->append_single_option_line("z_hop", "", extruder_idx);
            optgroup->append_single_option_line("retract_lift_above", "", extruder_idx);
            optgroup->append_single_option_line("retract_lift_below", "", extruder_idx);
            optgroup->append_single_option_line("z_hop_types", "", extruder_idx);
            optgroup->append_single_option_line("retraction_speed", "", extruder_idx);
            optgroup->append_single_option_line("deretraction_speed", "", extruder_idx);
            optgroup->append_single_option_line("retraction_minimum_travel", "", extruder_idx);
            optgroup->append_single_option_line("retract_when_changing_layer", "", extruder_idx);
            optgroup->append_single_option_line("wipe", "", extruder_idx);
            optgroup->append_single_option_line("wipe_distance", "", extruder_idx);
            optgroup->append_single_option_line("retract_before_wipe", "", extruder_idx);

            optgroup = page->new_optgroup(L("Lift Z Enforcement"), L"param_retraction", -1, true);
            optgroup->append_single_option_line("retract_lift_above", "", extruder_idx);
            optgroup->append_single_option_line("retract_lift_below", "", extruder_idx);
            optgroup->append_single_option_line("retract_lift_enforce", "", extruder_idx);

            optgroup = page->new_optgroup(L("Retraction when switching material"), L"param_retraction", -1, true);
            optgroup->append_single_option_line("retract_length_toolchange", "", extruder_idx);
            optgroup->append_single_option_line("retract_restart_extra_toolchange", "", extruder_idx);

#if 0
            //optgroup = page->new_optgroup(L("Preview"), -1, true);

            //auto reset_to_filament_color = [this, extruder_idx](wxWindow* parent) {
            //    m_reset_to_filament_color = new ScalableButton(parent, wxID_ANY, "undo", _L("Reset to Filament Color"),
            //                                                   wxDefaultSize, wxDefaultPosition, wxBU_LEFT | wxBU_EXACTFIT, true);
            //    ScalableButton* btn = m_reset_to_filament_color;
            //    btn->SetFont(Slic3r::GUI::wxGetApp().normal_font());
            //    btn->SetSize(btn->GetBestSize());
            //    auto sizer = new wxBoxSizer(wxHORIZONTAL);
            //    sizer->Add(btn);

            //    btn->Bind(wxEVT_BUTTON, [this, extruder_idx](wxCommandEvent& e)
            //    {
            //        std::vector<std::string> colors = static_cast<const ConfigOptionStrings*>(m_config->option("extruder_colour"))->values;
            //        colors[extruder_idx] = "";

            //        DynamicPrintConfig new_conf = *m_config;
            //        new_conf.set_key_value("extruder_colour", new ConfigOptionStrings(colors));
            //        load_config(new_conf);

            //        update_dirty();
            //        update();
            //    });

            //    return sizer;
            //};
            ////BBS
            //Line line = optgroup->create_single_option_line("extruder_colour", "", extruder_idx);
            //line.append_widget(reset_to_filament_color);
            //optgroup->append_line(line);
#endif
    }

    // BBS. No extra extruder page for single physical extruder machine
    // # remove extra pages
#if 0
    if (m_extruders_count < m_extruders_count_old)
        m_pages.erase(	m_pages.begin() + n_before_extruders + m_extruders_count,
                        m_pages.begin() + n_before_extruders + m_extruders_count_old);
#endif

    Thaw();

    m_extruders_count_old = m_extruders_count;

    if (from_initial_build && m_printer_technology == ptSLA)
        return; // next part of code is no needed to execute at this moment

    rebuild_page_tree();

    // Reload preset pages with current configuration values
    reload_config();

    // apply searcher with current configuration
    apply_searcher();
}

// this gets executed after preset is loaded and before GUI fields are updated
void TabPrinter::on_preset_loaded()
{
    // BBS
#if 0
    // update the extruders count field
    auto   *nozzle_diameter = dynamic_cast<const ConfigOptionFloats*>(m_config->option("nozzle_diameter"));
    size_t extruders_count = nozzle_diameter->values.size();
    // update the GUI field according to the number of nozzle diameters supplied
    extruders_count_changed(extruders_count);
#endif
    build_unregular_pages();
}

void TabPrinter::update_pages()
{
    // update m_pages ONLY if printer technology is changed
    const PrinterTechnology new_printer_technology = m_presets->get_edited_preset().printer_technology();
    if (new_printer_technology == m_printer_technology)
        return;

    //clear all active pages before switching
    clear_pages();

    // set m_pages to m_pages_(technology before changing)
    m_printer_technology == ptFFF ? m_pages.swap(m_pages_fff) : m_pages.swap(m_pages_sla);

    // build Tab according to the technology, if it's not exist jet OR
    // set m_pages_(technology after changing) to m_pages
    // m_printer_technology will be set by Tab::load_current_preset()
    if (new_printer_technology == ptFFF)
    {
        if (m_pages_fff.empty())
        {
            build_fff();
            if (m_extruders_count > 1)
            {
                m_preset_bundle->update_multi_material_filament_presets();
                on_value_change("extruders_count", m_extruders_count);
            }
        }
        else
            m_pages.swap(m_pages_fff);

         wxGetApp().obj_list()->update_objects_list_filament_column(m_extruders_count);
    }
    else
        m_pages_sla.empty() ? build_sla() : m_pages.swap(m_pages_sla);

    rebuild_page_tree();
}

void TabPrinter::reload_config()
{
    Tab::reload_config();

    // "extruders_count" doesn't update from the update_config(),
    // so update it implicitly
    if (m_active_page && m_active_page->title() == "General")
        m_active_page->set_value("extruders_count", int(m_extruders_count));
}

void TabPrinter::activate_selected_page(std::function<void()> throw_if_canceled)
{
    Tab::activate_selected_page(throw_if_canceled);

    // "extruders_count" doesn't update from the update_config(),
    // so update it implicitly
    if (m_active_page && m_active_page->title() == "General")
        m_active_page->set_value("extruders_count", int(m_extruders_count));
}

void TabPrinter::clear_pages()
{
    Tab::clear_pages();
    m_reset_to_filament_color = nullptr;
}

void TabPrinter::toggle_options()
{
    if (!m_active_page || m_presets->get_edited_preset().printer_technology() == ptSLA)
        return;

    //BBS: whether the preset is Bambu Lab printer
    bool is_BBL_printer = false;
    if (m_preset_bundle) {
       is_BBL_printer = wxGetApp().preset_bundle->is_bbl_vendor();
    }

    bool have_multiple_extruders = true;
    //m_extruders_count > 1;
    //if (m_active_page->title() == "Custom G-code") {
    //    toggle_option("change_filament_gcode", have_multiple_extruders);
    //}
    if (m_active_page->title() == L("Basic information")) {

        // SoftFever: hide BBL specific settings
        for (auto el :
             {"scan_first_layer", "machine_load_filament_time", "machine_unload_filament_time", "bbl_calib_mark_logo"})
          toggle_line(el, is_BBL_printer);

        // SoftFever: hide non-BBL settings
        for (auto el : {"use_firmware_retraction", "use_relative_e_distances"})
          toggle_line(el, !is_BBL_printer);
    }

    if (m_active_page->title() == L("Multimaterial")) {
        // toggle_option("single_extruder_multi_material", have_multiple_extruders);

        // SoftFever: hide specific settings for BBL printer
        for (auto el :
             {"purge_in_prime_tower", "enable_filament_ramming", "cooling_tube_retraction", "cooling_tube_length", "parking_pos_retraction", "extra_loading_move", "high_current_on_filament_swap",  })
          toggle_option(el, !is_BBL_printer);

    }
    wxString extruder_number;
    long val = 1;
    if ( m_active_page->title().IsSameAs(L("Extruder")) ||
        (m_active_page->title().StartsWith("Extruder ", &extruder_number) && extruder_number.ToLong(&val) &&
        val > 0 && (size_t)val <= m_extruders_count))
    {
        size_t i = size_t(val - 1);
        bool have_retract_length = m_config->opt_float("retraction_length", i) > 0;

        // when using firmware retraction, firmware decides retraction length
        bool use_firmware_retraction = m_config->opt_bool("use_firmware_retraction");
        toggle_option("retract_length", !use_firmware_retraction, i);

        // user can customize travel length if we have retraction length or we"re using
        // firmware retraction
        toggle_option("retraction_minimum_travel", have_retract_length || use_firmware_retraction, i);

        // user can customize other retraction options if retraction is enabled
        //BBS
        bool retraction = have_retract_length || use_firmware_retraction;
        std::vector<std::string> vec = { "z_hop", "retract_when_changing_layer" };
        for (auto el : vec)
            toggle_option(el, retraction, i);

        // retract lift above / below + enforce only applies if using retract lift
        vec.resize(0);
        vec = {"retract_lift_above", "retract_lift_below", "retract_lift_enforce"};
        for (auto el : vec)
          toggle_option(el, retraction && (m_config->opt_float("z_hop", i) > 0), i);

        // some options only apply when not using firmware retraction
        vec.resize(0);
        vec = {"retraction_speed", "deretraction_speed",    "retract_before_wipe",
               "retract_length",   "retract_restart_extra", "wipe",
               "wipe_distance"};
        for (auto el : vec)
            //BBS
            toggle_option(el, retraction && !use_firmware_retraction, i);

        bool wipe = retraction && m_config->opt_bool("wipe", i);
        toggle_option("retract_before_wipe", wipe, i);
        if (use_firmware_retraction && wipe) {
            //wxMessageDialog dialog(parent(),
            MessageDialog dialog(parent(),
                _(L("The Wipe option is not available when using the Firmware Retraction mode.\n"
                    "\nShall I disable it in order to enable Firmware Retraction?")),
                _(L("Firmware Retraction")), wxICON_WARNING | wxYES | wxNO);

            DynamicPrintConfig new_conf = *m_config;
            if (dialog.ShowModal() == wxID_YES) {
                auto wipe = static_cast<ConfigOptionBools*>(m_config->option("wipe")->clone());
                for (size_t w = 0; w < wipe->values.size(); w++)
                    wipe->values[w] = false;
                new_conf.set_key_value("wipe", wipe);
            }
            else {
                new_conf.set_key_value("use_firmware_retraction", new ConfigOptionBool(false));
            }
            load_config(new_conf);
        }
        // BBS
        toggle_option("wipe_distance", wipe, i);

        toggle_option("retract_length_toolchange", have_multiple_extruders, i);

        bool toolchange_retraction = m_config->opt_float("retract_length_toolchange", i) > 0;
        toggle_option("retract_restart_extra_toolchange", have_multiple_extruders && toolchange_retraction, i);
    }

    if (m_active_page->title() == L("Motion ability")) {
        auto gcf = m_config->option<ConfigOptionEnum<GCodeFlavor>>("gcode_flavor")->value;
        assert(gcf == gcfMarlinLegacy || gcf == gcfMarlinFirmware || gcf == gcfKlipper);
        bool silent_mode = m_config->opt_bool("silent_mode");
        int  max_field   = silent_mode ? 2 : 1;
        for (int i = 0; i < max_field; ++i)
            toggle_option("machine_max_acceleration_travel", gcf == gcfMarlinFirmware, i);
        toggle_line("machine_max_acceleration_travel", gcf == gcfMarlinFirmware);
    }
}

void TabPrinter::update()
{
    m_update_cnt++;
    m_presets->get_edited_preset().printer_technology() == ptFFF ? update_fff() : update_sla();
    m_update_cnt--;

    update_description_lines();
    //BBS: GUI refactor
    //Layout();
    m_parent->Layout();

    if (m_update_cnt == 0)
        wxGetApp().mainframe->on_config_changed(m_config);
}

void TabPrinter::update_fff()
{
    if (m_use_silent_mode != m_config->opt_bool("silent_mode"))	{
        m_rebuild_kinematics_page = true;
        m_use_silent_mode = m_config->opt_bool("silent_mode");
    }

    toggle_options();
}

void TabPrinter::update_sla()
{ ; }

void Tab::update_ui_items_related_on_parent_preset(const Preset* selected_preset_parent)
{
    m_is_default_preset = selected_preset_parent != nullptr && selected_preset_parent->is_default;

    m_bmp_non_system = selected_preset_parent ? &m_bmp_value_unlock : &m_bmp_white_bullet;
    m_ttg_non_system = selected_preset_parent ? &m_ttg_value_unlock : &m_ttg_white_bullet_ns;
    m_tt_non_system  = selected_preset_parent ? &m_tt_value_unlock  : &m_ttg_white_bullet_ns;
}

//BBS: reactive the preset combo box
void Tab::reactive_preset_combo_box()
{
    if (!m_presets_choice) return;
    //BBS: add workaround to fix the issue caused by wxwidget 3.15 upgrading
    m_presets_choice->Enable(false);
    m_presets_choice->Enable(true);
}

// Initialize the UI from the current preset
void Tab::load_current_preset()
{
    BOOST_LOG_TRIVIAL(info) << __FUNCTION__<<boost::format(": enter");
    const Preset& preset = m_presets->get_edited_preset();

    update_btns_enabling();

    update();
    if (m_type == Slic3r::Preset::TYPE_PRINTER) {
        // For the printer profile, generate the extruder pages.
        if (preset.printer_technology() == ptFFF)
            on_preset_loaded();
        else
            wxGetApp().obj_list()->update_objects_list_filament_column(1);
    }

    // Reload preset pages with the new configuration values.
    reload_config();

    update_ui_items_related_on_parent_preset(m_presets->get_selected_preset_parent());

//	m_undo_to_sys_btn->Enable(!preset.is_default);

#if 0
    // use CallAfter because some field triggers schedule on_change calls using CallAfter,
    // and we don't want them to be called after this update_dirty() as they would mark the
    // preset dirty again
    // (not sure this is true anymore now that update_dirty is idempotent)
    wxTheApp->CallAfter([this]
#endif
    {
        // checking out if this Tab exists till this moment
        if (!wxGetApp().checked_tab(this))
            return;
        update_tab_ui();

        // update show/hide tabs
        if (m_type == Slic3r::Preset::TYPE_PRINTER) {
            const PrinterTechnology printer_technology = m_presets->get_edited_preset().printer_technology();
            if (printer_technology != static_cast<TabPrinter*>(this)->m_printer_technology)
            {
                // The change of the technology requires to remove some of unrelated Tabs
                // During this action, wxNoteBook::RemovePage invoke wxEVT_NOTEBOOK_PAGE_CHANGED
                // and as a result a function select_active_page() is called fron Tab::OnActive()
                // But we don't need it. So, to avoid activation of the page, set m_active_page to NULL
                // till unusable Tabs will be deleted
                Page* tmp_page = m_active_page;
                m_active_page = nullptr;
                for (auto tab : wxGetApp().tabs_list) {
                    if (tab->type() == Preset::TYPE_PRINTER) { // Printer tab is shown every time
                        int cur_selection = wxGetApp().tab_panel()->GetSelection();
                        if (cur_selection != 0)
                            wxGetApp().tab_panel()->SetSelection(wxGetApp().tab_panel()->GetPageCount() - 1);
                        continue;
                    }
                    if (tab->supports_printer_technology(printer_technology))
                    {
#ifdef _MSW_DARK_MODE
                        if (!wxGetApp().tabs_as_menu()) {
                            std::string bmp_name = tab->type() == Slic3r::Preset::TYPE_FILAMENT      ? "spool" :
                                                   tab->type() == Slic3r::Preset::TYPE_SLA_MATERIAL  ? "" : "cog";
                            tab->Hide(); // #ys_WORKAROUND : Hide tab before inserting to avoid unwanted rendering of the tab
                            dynamic_cast<Notebook*>(wxGetApp().tab_panel())->InsertPage(wxGetApp().tab_panel()->FindPage(this), tab, tab->title(), bmp_name);
                        }
                        else
#endif
                            wxGetApp().tab_panel()->InsertPage(wxGetApp().tab_panel()->FindPage(this), tab, tab->title(), "");
                        #ifdef __linux__ // the tabs apparently need to be explicitly shown on Linux (pull request #1563)
                            int page_id = wxGetApp().tab_panel()->FindPage(tab);
                            wxGetApp().tab_panel()->GetPage(page_id)->Show(true);
                        #endif // __linux__
                    }
                    else {
                        int page_id = wxGetApp().tab_panel()->FindPage(tab);
                        wxGetApp().tab_panel()->GetPage(page_id)->Show(false);
                        wxGetApp().tab_panel()->RemovePage(page_id);
                    }
                }
                static_cast<TabPrinter*>(this)->m_printer_technology = printer_technology;
                m_active_page = tmp_page;
#ifdef _MSW_DARK_MODE
                if (!wxGetApp().tabs_as_menu())
                    dynamic_cast<Notebook*>(wxGetApp().tab_panel())->SetPageImage(wxGetApp().tab_panel()->FindPage(this), printer_technology == ptFFF ? "printer" : "sla_printer");
#endif
            }
            on_presets_changed();
            if (printer_technology == ptFFF) {
                static_cast<TabPrinter*>(this)->m_initial_extruders_count = static_cast<const ConfigOptionFloats*>(m_presets->get_selected_preset().config.option("nozzle_diameter"))->values.size(); //static_cast<TabPrinter*>(this)->m_extruders_count;
                const Preset* parent_preset = m_presets->get_selected_preset_parent();
                static_cast<TabPrinter*>(this)->m_sys_extruders_count = parent_preset == nullptr ? 0 :
                    static_cast<const ConfigOptionFloats*>(parent_preset->config.option("nozzle_diameter"))->values.size();
            }
        }
        else {
            on_presets_changed();
            if (m_type == Preset::TYPE_SLA_PRINT || m_type == Preset::TYPE_PRINT)
                update_frequently_changed_parameters();
        }
        m_opt_status_value = (m_presets->get_selected_preset_parent() ? osSystemValue : 0) | osInitValue;
        init_options_list();
        update_visibility();
        update_changed_ui();
    }
#if 0
    );
#endif
    BOOST_LOG_TRIVIAL(info) << __FUNCTION__<<boost::format(": exit");
}

//Regerenerate content of the page tree.
void Tab::rebuild_page_tree()
{
    // get label of the currently selected item
    auto sel_item = m_tabctrl->GetSelection();
    // BBS: fix new layout, record last select
    if (sel_item < 0)
        sel_item = m_last_select_item;
    const auto selected = sel_item >= 0 ? m_tabctrl->GetItemText(sel_item) : "";

    int item = -1;

    // Delete/Append events invoke wxEVT_TAB_SEL_CHANGED event.
    // To avoid redundant clear/activate functions call
    // suppress activate page before page_tree rebuilding
    m_disable_tree_sel_changed_event = true;
    m_tabctrl->DeleteAllItems();

    for (auto p : m_pages)
    {
        if (!p->get_show())
            continue;
        auto itemId = m_tabctrl->AppendItem(translate_category(p->title(), m_type), p->iconID());
        m_tabctrl->SetItemTextColour(itemId, p->get_item_colour() == m_modified_label_clr ? p->get_item_colour() : StateColor(
                        std::make_pair(0x6B6B6C, (int) StateColor::NotChecked),
                        std::make_pair(p->get_item_colour(), (int) StateColor::Normal)));
        if (translate_category(p->title(), m_type) == selected)
            item = itemId;
    }
    // BBS: on mac, root is selected, this fix it
    m_tabctrl->Unselect();
    // BBS: not select on hide tab
    if (item == -1 && m_parent->is_active_and_shown_tab(this)) {
        // this is triggered on first load, so we don't disable the sel change event
        item = m_tabctrl->GetFirstVisibleItem();
    }
    // BBS: fix new layout, record last select
    if (sel_item == m_last_select_item)
        m_last_select_item = item;
    else
        m_last_select_item = NULL;

    // allow activate page before selection of a page_tree item
    m_disable_tree_sel_changed_event = false;
    //BBS: GUI refactor
    if (item >= 0)
    {
        bool ret = update_current_page_in_background(item);
        //if m_active_page is changed in update_current_page_in_background
        //will just update the selected item of the treectrl
         if (m_parent->is_active_and_shown_tab(this)) // FIX: modify state not update
            m_tabctrl->SelectItem(item);
    }
}

void Tab::update_btns_enabling()
{
    // we can delete any preset from the physical printer
    // and any user preset
    const Preset& preset = m_presets->get_edited_preset();
    m_btn_delete_preset->Show((m_type == Preset::TYPE_PRINTER && m_preset_bundle->physical_printers.has_selection())
                              || (!preset.is_default && !preset.is_system));

    //if (m_btn_edit_ph_printer)
    //    m_btn_edit_ph_printer->SetToolTip( m_preset_bundle->physical_printers.has_selection() ?
    //                                       _L("Edit physical printer") : _L("Add physical printer"));
}

void Tab::update_preset_choice()
{
    if (m_presets_choice)
        m_presets_choice->update();
    update_btns_enabling();
}

// Called by the UI combo box when the user switches profiles, and also to delete the current profile.
// Select a preset by a name.If !defined(name), then the default preset is selected.
// If the current profile is modified, user is asked to save the changes.
bool Tab::select_preset(std::string preset_name, bool delete_current /*=false*/, const std::string& last_selected_ph_printer_name/* =""*/, bool force_select)
{
    BOOST_LOG_TRIVIAL(info) << boost::format("select preset, name %1%, delete_current %2%")
        %preset_name %delete_current;
    if (preset_name.empty()) {
        if (delete_current) {
            // Find an alternate preset to be selected after the current preset is deleted.
            const std::deque<Preset> &presets 		= m_presets->get_presets();
            size_t    				  idx_current   = m_presets->get_idx_selected();
            // Find the next visible preset.
            size_t 				      idx_new       = idx_current + 1;
            if (idx_new < presets.size())
                for (; idx_new < presets.size() && ! presets[idx_new].is_visible; ++ idx_new) ;
            if (idx_new == presets.size())
                for (idx_new = idx_current - 1; idx_new > 0 && ! presets[idx_new].is_visible; -- idx_new);
            preset_name = presets[idx_new].name;
            BOOST_LOG_TRIVIAL(info) << boost::format("cause by delete current ,choose the next visible, idx %1%, name %2%")
                                        %idx_new %preset_name;
        } else {
            //BBS select first visible item first
            const std::deque<Preset> &presets 		= this->m_presets->get_presets();
            size_t 				      idx_new = 0;
            if (idx_new < presets.size())
                for (; idx_new < presets.size() && ! presets[idx_new].is_visible; ++ idx_new) ;
            preset_name = presets[idx_new].name;
            if (idx_new == presets.size()) {
                // If no name is provided, select the "-- default --" preset.
                preset_name = m_presets->default_preset().name;
            }
            BOOST_LOG_TRIVIAL(info) << boost::format("not cause by delete current ,choose the first visible, idx %1%, name %2%")
                                        %idx_new %preset_name;
        }
    }
    //BBS: add project embedded preset logic and refine is_external
    assert(! delete_current || (m_presets->get_edited_preset().name != preset_name && (m_presets->get_edited_preset().is_user() || m_presets->get_edited_preset().is_project_embedded)));
    //assert(! delete_current || (m_presets->get_edited_preset().name != preset_name && m_presets->get_edited_preset().is_user()));
    bool current_dirty = ! delete_current && m_presets->current_is_dirty();
    bool print_tab     = m_presets->type() == Preset::TYPE_PRINT || m_presets->type() == Preset::TYPE_SLA_PRINT;
    bool printer_tab   = m_presets->type() == Preset::TYPE_PRINTER;
    bool canceled      = false;
    bool no_transfer = false;
    bool technology_changed = false;
    m_dependent_tabs.clear();
    if ((m_presets->type() == Preset::TYPE_FILAMENT) && !preset_name.empty())
    {
        Preset *to_be_selected = m_presets->find_preset(preset_name, false, true);
        if (to_be_selected) {
            std::string current_type, to_select_type;
            ConfigOptionStrings* cur_opt = dynamic_cast <ConfigOptionStrings *>(m_presets->get_edited_preset().config.option("filament_type"));
            ConfigOptionStrings* to_select_opt = dynamic_cast <ConfigOptionStrings *>(to_be_selected->config.option("filament_type"));
            if (cur_opt && (cur_opt->values.size() > 0)) {
                current_type =  cur_opt->values[0];
            }
            if (to_select_opt && (to_select_opt->values.size() > 0)) {
                to_select_type =  to_select_opt->values[0];
            }
            if (current_type != to_select_type)
                no_transfer = true;
        }
    }
    else if (printer_tab)
        no_transfer = true;
    if (current_dirty && ! may_discard_current_dirty_preset(nullptr, preset_name, no_transfer) && !force_select) {
        canceled = true;
        BOOST_LOG_TRIVIAL(info) << boost::format("current dirty and cancelled");
    } else if (print_tab) {
        // Before switching the print profile to a new one, verify, whether the currently active filament or SLA material
        // are compatible with the new print.
        // If it is not compatible and the current filament or SLA material are dirty, let user decide
        // whether to discard the changes or keep the current print selection.
        PresetWithVendorProfile printer_profile = m_preset_bundle->printers.get_edited_preset_with_vendor_profile();
        PrinterTechnology  printer_technology = printer_profile.preset.printer_technology();
        PresetCollection  &dependent = (printer_technology == ptFFF) ? m_preset_bundle->filaments : m_preset_bundle->sla_materials;
        bool 			   old_preset_dirty = dependent.current_is_dirty();
        bool 			   new_preset_compatible = is_compatible_with_print(dependent.get_edited_preset_with_vendor_profile(),
        	m_presets->get_preset_with_vendor_profile(*m_presets->find_preset(preset_name, true)), printer_profile);
        if (! canceled)
            canceled = old_preset_dirty && ! new_preset_compatible && ! may_discard_current_dirty_preset(&dependent, preset_name) && !force_select;
        if (! canceled) {
            // The preset will be switched to a different, compatible preset, or the '-- default --'.
            m_dependent_tabs.emplace_back((printer_technology == ptFFF) ? Preset::Type::TYPE_FILAMENT : Preset::Type::TYPE_SLA_MATERIAL);
            if (old_preset_dirty && ! new_preset_compatible)
                dependent.discard_current_changes();
        }
        BOOST_LOG_TRIVIAL(info) << boost::format("select process, new_preset_compatible %1%, old_preset_dirty %2%, cancelled %3%")
            %new_preset_compatible %old_preset_dirty % canceled;
    } else if (printer_tab) {
        // Before switching the printer to a new one, verify, whether the currently active print and filament
        // are compatible with the new printer.
        // If they are not compatible and the current print or filament are dirty, let user decide
        // whether to discard the changes or keep the current printer selection.
        //
        // With the introduction of the SLA printer types, we need to support switching between
        // the FFF and SLA printers.
        const Preset 		&new_printer_preset     = *m_presets->find_preset(preset_name, true);
		const PresetWithVendorProfile new_printer_preset_with_vendor_profile = m_presets->get_preset_with_vendor_profile(new_printer_preset);
        PrinterTechnology    old_printer_technology = m_presets->get_edited_preset().printer_technology();
        PrinterTechnology    new_printer_technology = new_printer_preset.printer_technology();
        if (new_printer_technology == ptSLA && old_printer_technology == ptFFF && !wxGetApp().may_switch_to_SLA_preset(_omitL("New printer preset selected")))
            canceled = true;
        else {
            struct PresetUpdate {
                Preset::Type         tab_type;
                PresetCollection 	*presets;
                PrinterTechnology    technology;
                bool    	         old_preset_dirty;
                bool         	     new_preset_compatible;
            };
            std::vector<PresetUpdate> updates = {
                { Preset::Type::TYPE_PRINT,         &m_preset_bundle->prints,       ptFFF },
                //{ Preset::Type::TYPE_SLA_PRINT,     &m_preset_bundle->sla_prints,   ptSLA },
                { Preset::Type::TYPE_FILAMENT,      &m_preset_bundle->filaments,    ptFFF },
                //{ Preset::Type::TYPE_SLA_MATERIAL,  &m_preset_bundle->sla_materials,ptSLA }
            };
            for (PresetUpdate &pu : updates) {
                pu.old_preset_dirty = (old_printer_technology == pu.technology) && pu.presets->current_is_dirty();
                pu.new_preset_compatible = (new_printer_technology == pu.technology) && is_compatible_with_printer(pu.presets->get_edited_preset_with_vendor_profile(), new_printer_preset_with_vendor_profile);
                if (!canceled)
                    canceled = pu.old_preset_dirty && !pu.new_preset_compatible && !may_discard_current_dirty_preset(pu.presets, preset_name) && !force_select;
            }
            if (!canceled) {
                for (PresetUpdate &pu : updates) {
                    // The preset will be switched to a different, compatible preset, or the '-- default --'.
                    if (pu.technology == new_printer_technology)
                        m_dependent_tabs.emplace_back(pu.tab_type);
                    if (pu.old_preset_dirty && !pu.new_preset_compatible)
                        pu.presets->discard_current_changes();
                }
            }
        }
        if (! canceled)
        	technology_changed = old_printer_technology != new_printer_technology;

        BOOST_LOG_TRIVIAL(info) << boost::format("select machine, technology_changed %1%, canceled %2%")
                %technology_changed  % canceled;
    }

    BOOST_LOG_TRIVIAL(info) << boost::format("before delete action, canceled %1%, delete_current %2%") %canceled %delete_current;
    if (! canceled && delete_current) {
        // Delete the file and select some other reasonable preset.
        // It does not matter which preset will be made active as the preset will be re-selected from the preset_name variable.
        // The 'external' presets will only be removed from the preset list, their files will not be deleted.
        try {
            //BBS delete preset
            Preset &current_preset = m_presets->get_selected_preset();
            if (!current_preset.setting_id.empty()) {
                BOOST_LOG_TRIVIAL(info) << "delete preset = " << current_preset.name << ", setting_id = " << current_preset.setting_id;
                m_presets->set_sync_info_and_save(current_preset.name, current_preset.setting_id, "delete");
                wxGetApp().delete_preset_from_cloud(current_preset.setting_id);
            }
            BOOST_LOG_TRIVIAL(info) << boost::format("will delete current preset...");
            m_presets->delete_current_preset();
        } catch (const std::exception & ex) {
            //FIXME add some error reporting!
            canceled = true;
            BOOST_LOG_TRIVIAL(info) << boost::format("found exception when delete: %1%") %ex.what();
        }
    }

    if (canceled) {
        BOOST_LOG_TRIVIAL(info) << boost::format("canceled delete, update ui...");
        if (m_type == Preset::TYPE_PRINTER) {
            if (!last_selected_ph_printer_name.empty() &&
                m_presets->get_edited_preset().name == PhysicalPrinter::get_preset_name(last_selected_ph_printer_name)) {
                // If preset selection was canceled and previously was selected physical printer, we should select it back
                m_preset_bundle->physical_printers.select_printer(last_selected_ph_printer_name);
            }
            if (m_preset_bundle->physical_printers.has_selection()) {
                // If preset selection was canceled and physical printer was selected
                // we must disable selection marker for the physical printers
                m_preset_bundle->physical_printers.unselect_printer();
            }
        }

        update_tab_ui();

        // Trigger the on_presets_changed event so that we also restore the previous value in the plater selector,
        // if this action was initiated from the plater.
        on_presets_changed();
    } else {
        BOOST_LOG_TRIVIAL(info) << boost::format("successfully delete, will update compatibility");
        if (current_dirty)
            m_presets->discard_current_changes();

        const bool is_selected = m_presets->select_preset_by_name(preset_name, false) || delete_current;
        assert(m_presets->get_edited_preset().name == preset_name || ! is_selected);
        // Mark the print & filament enabled if they are compatible with the currently selected preset.
        // The following method should not discard changes of current print or filament presets on change of a printer profile,
        // if they are compatible with the current printer.
        auto update_compatible_type = [delete_current](bool technology_changed, bool on_page, bool show_incompatible_presets) {
        	return (delete_current || technology_changed) ? PresetSelectCompatibleType::Always :
        	       on_page                                ? PresetSelectCompatibleType::Never  :
        	       show_incompatible_presets              ? PresetSelectCompatibleType::OnlyIfWasCompatible : PresetSelectCompatibleType::Always;
        };
        if (current_dirty || delete_current || print_tab || printer_tab)
            m_preset_bundle->update_compatible(
            	update_compatible_type(technology_changed, print_tab,   (print_tab ? this : wxGetApp().get_tab(Preset::TYPE_PRINT))->m_show_incompatible_presets),
            	update_compatible_type(technology_changed, false, 		wxGetApp().get_tab(Preset::TYPE_FILAMENT)->m_show_incompatible_presets));
        // Initialize the UI from the current preset.
        if (printer_tab)
            static_cast<TabPrinter*>(this)->update_pages();

        if (! is_selected && printer_tab)
        {
            /* There is a case, when :
             * after Config Wizard applying we try to select previously selected preset, but
             * in a current configuration this one:
             *  1. doesn't exist now,
             *  2. have another printer_technology
             * So, it is necessary to update list of dependent tabs
             * to the corresponding printer_technology
             */
            const PrinterTechnology printer_technology = m_presets->get_edited_preset().printer_technology();
            if (printer_technology == ptFFF && m_dependent_tabs.front() != Preset::Type::TYPE_PRINT)
                m_dependent_tabs = { Preset::Type::TYPE_PRINT, Preset::Type::TYPE_FILAMENT };
            else if (printer_technology == ptSLA && m_dependent_tabs.front() != Preset::Type::TYPE_SLA_PRINT)
                m_dependent_tabs = { Preset::Type::TYPE_SLA_PRINT, Preset::Type::TYPE_SLA_MATERIAL };
        }

        // check if there is something in the cache to move to the new selected preset
        apply_config_from_cache();

        // Orca: update presets for the selected printer
        if (m_type == Preset::TYPE_PRINTER) {
          m_preset_bundle->update_selections(*wxGetApp().app_config);
          wxGetApp().plater()->sidebar().on_filaments_change(m_preset_bundle->filament_presets.size());
        }
        load_current_preset();
    }

    if (technology_changed)
        wxGetApp().mainframe->technology_changed();
    BOOST_LOG_TRIVIAL(info) << boost::format("select preset, exit");

    return !canceled;
}

// If the current preset is dirty, the user is asked whether the changes may be discarded.
// if the current preset was not dirty, or the user agreed to discard the changes, 1 is returned.
bool Tab::may_discard_current_dirty_preset(PresetCollection* presets /*= nullptr*/, const std::string& new_printer_name /*= ""*/, bool no_transfer)
{
    if (presets == nullptr) presets = m_presets;

    UnsavedChangesDialog dlg(m_type, presets, new_printer_name, no_transfer);
    if (dlg.ShowModal() == wxID_CANCEL)
        return false;

    if (dlg.save_preset())  // save selected changes
    {
        const std::vector<std::string>& unselected_options = dlg.get_unselected_options(presets->type());
        const std::string& name = dlg.get_preset_name();
        //BBS: add project embedded preset relate logic
        bool save_to_project = dlg.get_save_to_project_option();

        if (m_type == presets->type()) // save changes for the current preset from this tab
        {
            // revert unselected options to the old values
            presets->get_edited_preset().config.apply_only(presets->get_selected_preset().config, unselected_options);
            //BBS: add project embedded preset relate logic
            save_preset(name, false, save_to_project);
            //save_preset(name);
        }
        else
        {
            //BBS: add project embedded preset relate logic
            m_preset_bundle->save_changes_for_preset(name, presets->type(), unselected_options, save_to_project);
            //m_preset_bundle->save_changes_for_preset(name, presets->type(), unselected_options);

            // If filament preset is saved for multi-material printer preset,
            // there are cases when filament comboboxs are updated for old (non-modified) colors,
            // but in full_config a filament_colors option aren't.
            if (presets->type() == Preset::TYPE_FILAMENT && wxGetApp().extruders_edited_cnt() > 1)
                wxGetApp().plater()->force_filament_colors_update();
        }
    }
    else if (dlg.transfer_changes()) // move selected changes
    {
        std::vector<std::string> selected_options = dlg.get_selected_options();
        if (m_type == presets->type()) // move changes for the current preset from this tab
        {
            if (m_type == Preset::TYPE_PRINTER) {
                auto it = std::find(selected_options.begin(), selected_options.end(), "extruders_count");
                if (it != selected_options.end()) {
                    // erase "extruders_count" option from the list
                    selected_options.erase(it);
                    // cache the extruders count
                    static_cast<TabPrinter*>(this)->cache_extruder_cnt();
                }
            }

            // copy selected options to the cache from edited preset
            cache_config_diff(selected_options);
        }
        else
            wxGetApp().get_tab(presets->type())->cache_config_diff(selected_options);
    }

    return true;
}

void Tab::clear_pages()
{
    // invalidated highlighter, if any exists
    m_highlighter.invalidate();
    //BBS: clear page in Parent
    //m_page_sizer->Clear(true);
    m_parent->clear_page();
    // clear pages from the controlls
    for (auto p : m_pages)
        p->clear();

    // nulling pointers
    m_parent_preset_description_line = nullptr;
    m_detach_preset_btn = nullptr;

    m_compatible_printers.checkbox  = nullptr;
    m_compatible_printers.btn       = nullptr;

    m_compatible_prints.checkbox    = nullptr;
    m_compatible_prints.btn         = nullptr;
}

//BBS: GUI refactor: unselect current item
void Tab::unselect_tree_item()
{
    // BBS: bold selection
    const auto sel_item = m_tabctrl->GetSelection();
    m_last_select_item = sel_item;
    m_tabctrl->SetItemBold(sel_item, false);
    m_tabctrl->Unselect();
    m_active_page = nullptr;
}

// BBS: open/close this tab
void Tab::set_expanded(bool value)
{
    if (value) {
        if (m_presets_choice)
            m_main_sizer->Show(m_presets_choice);
        m_main_sizer->Show(m_tabctrl);
    }
    else {
        m_active_page = NULL;
        if (m_presets_choice)
            m_main_sizer->Hide(m_presets_choice);
        m_main_sizer->Hide(m_tabctrl);
    }
}

// BBS: new layout
void Tab::restore_last_select_item()
{
    auto item = m_last_select_item;
    if (item == -1)
        item = m_tabctrl->GetFirstVisibleItem();
    m_tabctrl->SelectItem(item);
}

void Tab::update_description_lines()
{
    if (m_active_page && m_active_page->title() == "Dependencies" && m_parent_preset_description_line)
        update_preset_description_line();
}

void Tab::activate_selected_page(std::function<void()> throw_if_canceled)
{
    if (!m_active_page)
        return;

    m_active_page->activate(m_mode, throw_if_canceled);
    update_changed_ui();
    update_description_lines();
    toggle_options();
    m_active_page->update_visibility(m_mode, true); // for taggle line
}

//BBS: GUI refactor
bool Tab::update_current_page_in_background(int& item)
{
    Page* page = nullptr;

    const auto selection = item >= 0 ? m_tabctrl->GetItemText(item) : "";
    for (auto p : m_pages)
        if (translate_category(p->title(), m_type) == selection)
        {
            page = p.get();
            break;
        }

    if (page == nullptr || m_active_page == page)
        return false;

    bool active_tab = false;
    if (wxGetApp().mainframe != nullptr && wxGetApp().mainframe->is_active_and_shown_tab(m_parent))
        active_tab = true;

    if (!active_tab || (!m_parent->is_active_and_shown_tab((wxPanel*)this)))
    {
        m_is_nonsys_values = page->m_is_nonsys_values;
        m_is_modified_values = page->m_is_modified_values;
        // BBS: not need active
        // m_active_page = page;

        // invalidated highlighter, if any exists
        m_highlighter.invalidate();

        // clear pages from the controlls
        // BBS: fix after new layout, clear page in backgroud
        if (m_parent->is_active_and_shown_tab((wxPanel*)this))
            m_parent->clear_page();
        for (auto p : m_pages)
            p->clear();

        update_undo_buttons();

        // BBS: this is not used, because we not SelectItem in background
        //todo: update selected item of tree_ctrl
        // wxTreeItemData item_data;
        // m_tabctrl->SetItemData(item, &item_data);

        return false;
    }

    return true;
}

//BBS: GUI refactor
bool Tab::tree_sel_change_delayed(wxCommandEvent& event)
{
    // The issue apparently manifests when Show()ing a window with overlay scrollbars while the UI is frozen. For this reason,
    // we will Thaw the UI prematurely on Linux. This means destroing the no_updates object prematurely.
#ifdef __linux__
    std::unique_ptr<wxWindowUpdateLocker> no_updates(new wxWindowUpdateLocker(this));
#else
    /* On Windows we use DoubleBuffering during rendering,
     * so on Window is no needed to call a Freeze/Thaw functions.
     * But under OSX (builds compiled with MacOSX10.14.sdk) wxStaticBitmap rendering is broken without Freeze/Thaw call.
     */
//#ifdef __WXOSX__  // Use Freeze/Thaw to avoid flickering during clear/activate new page
//    wxWindowUpdateLocker noUpdates(this);
//#endif
#endif

    //BBS: GUI refactor
    Page* page = nullptr;
    const auto sel_item = m_tabctrl->GetSelection();
    // BBS: bold selection
    //OutputDebugStringA("tree_sel_change_delayed ");
    //OutputDebugStringA(m_title.c_str());
    m_tabctrl->SetItemBold(sel_item, true);
    const auto selection = sel_item >= 0 ? m_tabctrl->GetItemText(sel_item) : "";
    //OutputDebugString(selection);
    //OutputDebugStringA("\n");
    for (auto p : m_pages)
        if (translate_category(p->title(), m_type) == selection)
        {
            page = p.get();
            m_is_nonsys_values = page->m_is_nonsys_values;
            m_is_modified_values = page->m_is_modified_values;
            break;
        }

    //BBS: GUI refactor
    if (page == nullptr)
    {
        BOOST_LOG_TRIVIAL(error) << __FUNCTION__ << boost::format("can not find page with current selection %1%\n") % selection;
        return false;
    }
    void* item_data = m_tabctrl->GetItemData(sel_item);
    if (item_data)
    {
        //from update_current_page_in_background in not active tab
        m_tabctrl->SetItemData(sel_item, NULL);
        return false;
    }

    if (!m_parent->is_active_and_shown_tab((wxPanel*)this))
    {
        Tab* current_tab = dynamic_cast<Tab*>(m_parent->get_current_tab());

        m_page_view->Freeze();

        if (current_tab)
        {
            current_tab->clear_pages();
            current_tab->unselect_tree_item();
        }
        m_active_page = page;
        // BBS: not changed
        // update_undo_buttons();
        this->OnActivate();
        m_parent->set_active_tab(this);

        m_page_view->Thaw();
        return false;
    }

    //process logic in the same tab when select treeCtrlItem
    if (m_active_page == page)
        return false;

    m_active_page = page;

    auto throw_if_canceled = std::function<void()>([this](){
#ifdef WIN32
            //BBS: GUI refactor
            //TODO: remove this call currently, after refactor, there is Paint event in the queue
            //this call will cause OnPaint immediately, which will cause crash
            //wxCheckForInterrupt(m_tabctrl);
            if (m_page_switch_planned)
                throw UIBuildCanceled();
#else // WIN32
            (void)this; // silence warning
#endif
        });

    try {
        m_page_view->Freeze();
        // clear pages from the controls
        clear_pages();
        throw_if_canceled();

        //BBS: GUI refactor
        if (wxGetApp().mainframe!=nullptr && wxGetApp().mainframe->is_active_and_shown_tab(m_parent))
            activate_selected_page(throw_if_canceled);

        #ifdef __linux__
            no_updates.reset(nullptr);
        #endif

        // BBS: not changed
        // update_undo_buttons();
        throw_if_canceled();

        //BBS: GUI refactor
        //m_hsizer->Layout();
        m_parent->Layout();
        throw_if_canceled();
        // Refresh();

        m_page_view->Thaw();
    } catch (const UIBuildCanceled&) {
	    if (m_active_page)
		    m_active_page->clear();
        m_page_view->Thaw();
        return true;
    }

    return false;
}

void Tab::OnKeyDown(wxKeyEvent& event)
{
    if (event.GetKeyCode() == WXK_TAB)
        m_tabctrl->Navigate(event.ShiftDown() ? wxNavigationKeyEvent::IsBackward : wxNavigationKeyEvent::IsForward);
    else
        event.Skip();
}

void Tab::compare_preset()
{
    wxGetApp().mainframe->diff_dialog.show(m_type);
}

// Save the current preset into file.
// This removes the "dirty" flag of the preset, possibly creates a new preset under a new name,
// and activates the new preset.
// Wizard calls save_preset with a name "My Settings", otherwise no name is provided and this method
// opens a Slic3r::GUI::SavePresetDialog dialog.
//BBS: add project embedded preset relate logic
void Tab::save_preset(std::string name /*= ""*/, bool detach, bool save_to_project, bool from_input, std::string input_name )
{
    // since buttons(and choices too) don't get focus on Mac, we set focus manually
    // to the treectrl so that the EVT_* events are fired for the input field having
    // focus currently.is there anything better than this ?
//!	m_tabctrl->OnSetFocus();
    if (from_input) {
        SavePresetDialog dlg(m_parent, m_type, detach ? _u8L("Detached") : "");
        dlg.Show(false);
        dlg.input_name_from_other(input_name);
        wxCommandEvent evt(wxEVT_TEXT, GetId());
        dlg.GetEventHandler()->ProcessEvent(evt);
        dlg.confirm_from_other();
        name = input_name;
    }

    if (name.empty()) {
        SavePresetDialog dlg(m_parent, m_type, detach ? _u8L("Detached") : "");
        if (dlg.ShowModal() != wxID_OK)
            return;
        name = dlg.get_name();
        //BBS: add project embedded preset relate logic
        save_to_project = dlg.get_save_to_project_selection(m_type);
    }

    //BBS record current preset name
    std::string curr_preset_name = m_presets->get_edited_preset().name;

    bool exist_preset = false;
    Preset* new_preset = m_presets->find_preset(name, false);
    if (new_preset) {
        exist_preset = true;
    }

    // Save the preset into Slic3r::data_dir / presets / section_name / preset_name.ini
    m_presets->save_current_preset(name, detach, save_to_project);

    //BBS create new settings
    new_preset = m_presets->find_preset(name, false, true);
    //Preset* preset = &m_presets.preset(it - m_presets.begin(), true);
    if (!new_preset) {
        BOOST_LOG_TRIVIAL(info) << "create new preset failed";
        return;
    }

    // set sync_info for sync service
    if (exist_preset) {
        new_preset->sync_info = "update";
        BOOST_LOG_TRIVIAL(info) << "sync_preset: update preset = " << new_preset->name;
    }
    else {
        new_preset->sync_info = "create";
        if (wxGetApp().is_user_login())
            new_preset->user_id = wxGetApp().getAgent()->get_user_id();
        BOOST_LOG_TRIVIAL(info) << "sync_preset: create preset = " << new_preset->name;
    }
    new_preset->save_info();

    // Mark the print & filament enabled if they are compatible with the currently selected preset.
    // If saving the preset changes compatibility with other presets, keep the now incompatible dependent presets selected, however with a "red flag" icon showing that they are no more compatible.
    m_preset_bundle->update_compatible(PresetSelectCompatibleType::Never);
    // Add the new item into the UI component, remove dirty flags and activate the saved item.
    update_tab_ui();

    // Update the selection boxes at the plater.
    on_presets_changed();

    //BBS if create a new prset name, preset changed from preset name to new preset name
    if (!exist_preset) {
        wxGetApp().plater()->sidebar().update_presets_from_to(m_type, curr_preset_name, new_preset->name);
    }

    // If current profile is saved, "delete preset" button have to be enabled
    m_btn_delete_preset->Show();
    m_btn_delete_preset->GetParent()->Layout();

    if (m_type == Preset::TYPE_PRINTER)
        static_cast<TabPrinter*>(this)->m_initial_extruders_count = static_cast<TabPrinter*>(this)->m_extruders_count;

    // Parent preset is "default" after detaching, so we should to update UI values, related on parent preset
    if (detach)
        update_ui_items_related_on_parent_preset(m_presets->get_selected_preset_parent());

    update_changed_ui();

    /* If filament preset is saved for multi-material printer preset,
     * there are cases when filament comboboxs are updated for old (non-modified) colors,
     * but in full_config a filament_colors option aren't.*/
    if (m_type == Preset::TYPE_FILAMENT && wxGetApp().extruders_edited_cnt() > 1)
        wxGetApp().plater()->force_filament_colors_update();

    {
        // Profile compatiblity is updated first when the profile is saved.
        // Update profile selection combo boxes at the depending tabs to reflect modifications in profile compatibility.
        std::vector<Preset::Type> dependent;
        switch (m_type) {
        case Preset::TYPE_PRINT:
            dependent = { Preset::TYPE_FILAMENT };
            break;
        case Preset::TYPE_SLA_PRINT:
            dependent = { Preset::TYPE_SLA_MATERIAL };
            break;
        case Preset::TYPE_PRINTER:
            if (static_cast<const TabPrinter*>(this)->m_printer_technology == ptFFF)
                dependent = { Preset::TYPE_PRINT, Preset::TYPE_FILAMENT };
            else
                dependent = { Preset::TYPE_SLA_PRINT, Preset::TYPE_SLA_MATERIAL };
            break;
        default:
            break;
        }
        for (Preset::Type preset_type : dependent)
            wxGetApp().get_tab(preset_type)->update_tab_ui();
    }

    // update preset comboboxes in DiffPresetDlg
    wxGetApp().mainframe->diff_dialog.update_presets(m_type);
}

// Called for a currently selected preset.
void Tab::delete_preset()
{
    auto current_preset = m_presets->get_selected_preset();
    // Don't let the user delete the ' - default - ' configuration.
    //BBS: add project embedded preset logic and refine is_external
    std::string action =  _utf8(L("Delete"));
    //std::string action = current_preset.is_external ? _utf8(L("remove")) : _utf8(L("delete"));
    // TRN  remove/delete

    BOOST_LOG_TRIVIAL(info) << boost::format("delete preset %1%, setting_id %2%, user_id %3%, base_id %4%, sync_info %5%, type %6%")
        %current_preset.name%current_preset.setting_id%current_preset.user_id%current_preset.base_id%current_preset.sync_info
        %Preset::get_type_string(m_type);
    PhysicalPrinterCollection& physical_printers = m_preset_bundle->physical_printers;
    wxString msg;

    if (m_type == Preset::TYPE_PRINTER && !physical_printers.empty())
    {
        // Check preset for delete in physical printers
        // Ask a customer about next action, if there is a printer with just one preset and this preset is equal to delete
        std::vector<std::string> ph_printers        = physical_printers.get_printers_with_preset(current_preset.name);
        std::vector<std::string> ph_printers_only   = physical_printers.get_printers_with_only_preset(current_preset.name);

        //if (!ph_printers.empty()) {
        //    msg += _L_PLURAL("The physical printer below is based on the preset, you are going to delete.",
        //                        "The physical printers below are based on the preset, you are going to delete.", ph_printers.size());
        //    for (const std::string& printer : ph_printers)
        //        msg += "\n    \"" + from_u8(printer) + "\",";
        //    msg.RemoveLast();
        //    msg += "\n" + _L_PLURAL("Note, that the selected preset will be deleted from this printer too.",
        //                            "Note, that the selected preset will be deleted from these printers too.", ph_printers.size()) + "\n\n";
        //}

        //if (!ph_printers_only.empty()) {
        //    msg += _L_PLURAL("The physical printer below is based only on the preset, you are going to delete.",
        //                        "The physical printers below are based only on the preset, you are going to delete.", ph_printers_only.size());
        //    for (const std::string& printer : ph_printers_only)
        //        msg += "\n    \"" + from_u8(printer) + "\",";
        //    msg.RemoveLast();
        //    msg += "\n" + _L_PLURAL("Note, that this printer will be deleted after deleting the selected preset.",
        //                            "Note, that these printers will be deleted after deleting the selected preset.", ph_printers_only.size()) + "\n\n";
        //}
        if (!ph_printers.empty() || !ph_printers_only.empty()) {
            msg += _L_PLURAL("Following preset will be deleted too.", "Following presets will be deleted too.", ph_printers.size() + ph_printers_only.size());
            for (const std::string &printer : ph_printers) msg += "\n    \"" + from_u8(printer) + "\",";
            for (const std::string &printer : ph_printers_only) msg += "\n    \"" + from_u8(printer) + "\",";
            msg.RemoveLast();
            // msg += "\n" + _L_PLURAL("Note, that the selected preset will be deleted from this printer too.",
            //                        "Note, that the selected preset will be deleted from these printers too.", ph_printers.size()) + "\n\n";
        }
    }

    msg += from_u8((boost::format(_u8L("Are you sure to %1% the selected preset?")) % action).str());

    //BBS: add project embedded preset logic and refine is_external
    action =  _utf8(L("Delete"));
    //action = current_preset.is_external ? _utf8(L("Remove")) : _utf8(L("Delete"));
    // TRN  Remove/Delete
    wxString title = from_u8((boost::format(_utf8(L("%1% Preset"))) % action).str());  //action + _(L(" Preset"));
    if (current_preset.is_default ||
        //wxID_YES != wxMessageDialog(parent(), msg, title, wxYES_NO | wxNO_DEFAULT | wxICON_QUESTION).ShowModal())
        wxID_YES != MessageDialog(parent(), msg, title, wxYES_NO | wxNO_DEFAULT | wxICON_QUESTION).ShowModal())
        return;

    // if we just delete preset from the physical printer
    if (m_presets_choice->is_selected_physical_printer()) {
        PhysicalPrinter& printer = physical_printers.get_selected_printer();

        // just delete this preset from the current physical printer
        printer.delete_preset(m_presets->get_edited_preset().name);
        // select first from the possible presets for this printer
        physical_printers.select_printer(printer);

        this->select_preset(physical_printers.get_selected_printer_preset_name());
        return;
    }

    // delete selected preset from printers and printer, if it's needed
    if (m_type == Preset::TYPE_PRINTER && !physical_printers.empty())
        physical_printers.delete_preset_from_printers(current_preset.name);

    // Select will handle of the preset dependencies, of saving & closing the depending profiles, and
    // finally of deleting the preset.
    this->select_preset("", true);

    BOOST_LOG_TRIVIAL(info) << boost::format("delete preset finished");
}

void Tab::toggle_show_hide_incompatible()
{
    m_show_incompatible_presets = !m_show_incompatible_presets;
    if (m_presets_choice)
        m_presets_choice->set_show_incompatible_presets(m_show_incompatible_presets);
    update_show_hide_incompatible_button();
    update_tab_ui();
}

void Tab::update_show_hide_incompatible_button()
{
    //BBS: GUI refactor
    /*m_btn_hide_incompatible_presets->SetBitmap_(m_show_incompatible_presets ?
        m_bmp_show_incompatible_presets : m_bmp_hide_incompatible_presets);
    m_btn_hide_incompatible_presets->SetToolTip(m_show_incompatible_presets ?
        "Both compatible an incompatible presets are shown. Click to hide presets not compatible with the current printer." :
        "Only compatible presets are shown. Click to show both the presets compatible and not compatible with the current printer.");*/
}

void Tab::update_ui_from_settings()
{
    // Show the 'show / hide presets' button only for the print and filament tabs, and only if enabled
    // in application preferences.
    m_show_btn_incompatible_presets = true;
    bool show = m_show_btn_incompatible_presets && m_type != Slic3r::Preset::TYPE_PRINTER;
    //BBS: GUI refactor
    //Layout();
    m_parent->Layout();
    //show ? m_btn_hide_incompatible_presets->Show() :  m_btn_hide_incompatible_presets->Hide();
    // If the 'show / hide presets' button is hidden, hide the incompatible presets.
    if (show) {
        update_show_hide_incompatible_button();
    }
    else {
        if (m_show_incompatible_presets) {
            m_show_incompatible_presets = false;
            update_tab_ui();
        }
    }
}

void Tab::create_line_with_widget(ConfigOptionsGroup* optgroup, const std::string& opt_key, const std::string& path, widget_t widget)
{
    Line line = optgroup->create_single_option_line(opt_key);
    line.widget = widget;
    line.label_path = path;

    m_colored_Label_colors[opt_key] = m_default_text_clr;
    line.full_Label_color = &m_colored_Label_colors[opt_key];

    optgroup->append_line(line);
}

// Return a callback to create a Tab widget to mark the preferences as compatible / incompatible to the current printer.
wxSizer* Tab::compatible_widget_create(wxWindow* parent, PresetDependencies &deps)
{
    deps.checkbox = new wxCheckBox(parent, wxID_ANY, _(L("All")));
    deps.checkbox->SetFont(Slic3r::GUI::wxGetApp().normal_font());
    wxGetApp().UpdateDarkUI(deps.checkbox, false, true);
    deps.btn = new ScalableButton(parent, wxID_ANY, "printer", from_u8((boost::format(" %s %s") % _utf8(L("Set")) % std::string(dots.ToUTF8())).str()),
                                  wxDefaultSize, wxDefaultPosition, wxBU_LEFT | wxBU_EXACTFIT, true);
    deps.btn->SetFont(Slic3r::GUI::wxGetApp().normal_font());
    deps.btn->SetSize(deps.btn->GetBestSize());

    auto sizer = new wxBoxSizer(wxHORIZONTAL);
    sizer->Add((deps.checkbox), 0, wxALIGN_CENTER_VERTICAL);
    sizer->Add((deps.btn), 0, wxALIGN_CENTER_VERTICAL);

    deps.checkbox->Bind(wxEVT_CHECKBOX, ([this, &deps](wxCommandEvent e)
    {
        deps.btn->Enable(! deps.checkbox->GetValue());
        // All printers have been made compatible with this preset.
        if (deps.checkbox->GetValue())
            this->load_key_value(deps.key_list, std::vector<std::string> {});
        this->get_field(deps.key_condition)->toggle(deps.checkbox->GetValue());
        this->update_changed_ui();
    }) );

    deps.btn->Bind(wxEVT_BUTTON, ([this, parent, &deps](wxCommandEvent e)
    {
        // Collect names of non-default non-external profiles.
        PrinterTechnology printer_technology = m_preset_bundle->printers.get_edited_preset().printer_technology();
        PresetCollection &depending_presets  = (deps.type == Preset::TYPE_PRINTER) ? m_preset_bundle->printers :
                (printer_technology == ptFFF) ? m_preset_bundle->prints : m_preset_bundle->sla_prints;
        wxArrayString presets;
        for (size_t idx = 0; idx < depending_presets.size(); ++ idx)
        {
            Preset& preset = depending_presets.preset(idx);
            //BBS: add project embedded preset logic and refine is_external
            bool add = ! preset.is_default;
            //bool add = ! preset.is_default && ! preset.is_external;
            if (add && deps.type == Preset::TYPE_PRINTER)
                // Only add printers with the same technology as the active printer.
                add &= preset.printer_technology() == printer_technology;
            if (add)
                presets.Add(from_u8(preset.name));
        }

        wxMultiChoiceDialog dlg(parent, deps.dialog_title, deps.dialog_label, presets);
        wxGetApp().UpdateDlgDarkUI(&dlg);
        // Collect and set indices of depending_presets marked as compatible.
        wxArrayInt selections;
        auto *compatible_printers = dynamic_cast<const ConfigOptionStrings*>(m_config->option(deps.key_list));
        if (compatible_printers != nullptr || !compatible_printers->values.empty())
            for (auto preset_name : compatible_printers->values)
                for (size_t idx = 0; idx < presets.GetCount(); ++idx)
                    if (presets[idx] == preset_name) {
                        selections.Add(idx);
                        break;
                    }
        dlg.SetSelections(selections);
        std::vector<std::string> value;
        // Show the dialog.
        if (dlg.ShowModal() == wxID_OK) {
            selections.Clear();
            selections = dlg.GetSelections();
            for (auto idx : selections)
                value.push_back(presets[idx].ToUTF8().data());
            if (value.empty()) {
                deps.checkbox->SetValue(1);
                deps.btn->Disable();
            }
            // All depending_presets have been made compatible with this preset.
            this->load_key_value(deps.key_list, value);
            this->update_changed_ui();
        }
    }));

    return sizer;
}

// Return a callback to create a TabPrinter widget to edit bed shape
wxSizer* TabPrinter::create_bed_shape_widget(wxWindow* parent)
{
    ScalableButton* btn = new ScalableButton(parent, wxID_ANY, "printer", " " + _(L("Set")) + " " + dots,
        wxDefaultSize, wxDefaultPosition, wxBU_LEFT | wxBU_EXACTFIT, true);
    btn->SetFont(wxGetApp().normal_font());
    btn->SetSize(btn->GetBestSize());

    auto sizer = new wxBoxSizer(wxHORIZONTAL);
    sizer->Add(btn, 0, wxALIGN_CENTER_VERTICAL);

    btn->Bind(wxEVT_BUTTON, ([this](wxCommandEvent e)
        {
            BedShapeDialog dlg(this);
            dlg.build_dialog(*m_config->option<ConfigOptionPoints>("printable_area"),
                *m_config->option<ConfigOptionString>("bed_custom_texture"),
                *m_config->option<ConfigOptionString>("bed_custom_model"));
            if (dlg.ShowModal() == wxID_OK) {
                const std::vector<Vec2d>& shape = dlg.get_shape();
                const std::string& custom_texture = dlg.get_custom_texture();
                const std::string& custom_model = dlg.get_custom_model();
                if (!shape.empty())
                {
                    load_key_value("printable_area", shape);
                    load_key_value("bed_custom_texture", custom_texture);
                    load_key_value("bed_custom_model", custom_model);
                    update_changed_ui();
                }
            on_presets_changed();

            }
        }));

    {
        Search::OptionsSearcher& searcher = wxGetApp().sidebar().get_searcher();
        const Search::GroupAndCategory& gc = searcher.get_group_and_category("printable_area");
        searcher.add_key("bed_custom_texture", m_type, gc.group, gc.category);
        searcher.add_key("bed_custom_model", m_type, gc.group, gc.category);
    }

    return sizer;
}

void TabPrinter::cache_extruder_cnt()
{
    if (m_presets->get_edited_preset().printer_technology() == ptSLA)
        return;

    // BBS. Get extruder count from preset instead of m_extruders_count.
    m_cache_extruder_count = dynamic_cast<ConfigOptionFloats*>((m_presets->get_edited_preset().config).option("nozzle_diameter"))->values.size();
}

bool TabPrinter::apply_extruder_cnt_from_cache()
{
    if (m_presets->get_edited_preset().printer_technology() == ptSLA)
        return false;

    if (m_cache_extruder_count > 0) {
        m_presets->get_edited_preset().set_num_extruders(m_cache_extruder_count);
        m_cache_extruder_count = 0;
        return true;
    }
    return false;
}

bool Tab::validate_custom_gcodes()
{
    if (m_type != Preset::TYPE_FILAMENT &&
        (m_type != Preset::TYPE_PRINTER || static_cast<TabPrinter*>(this)->m_printer_technology != ptFFF))
        return true;
    if (m_active_page->title() != L("Custom G-code"))
        return true;

    // When we switch Settings tab after editing of the custom g-code, then warning message could ba already shown after KillFocus event
    // and then it's no need to show it again
    if (validate_custom_gcodes_was_shown) {
        validate_custom_gcodes_was_shown = false;
        return true;
    }

    bool valid = true;
    for (auto opt_group : m_active_page->m_optgroups) {
        assert(opt_group->opt_map().size() == 1);
        if (!opt_group->is_activated())
            break;
        std::string key = opt_group->opt_map().begin()->first;
        valid &= validate_custom_gcode(opt_group->title, boost::any_cast<std::string>(opt_group->get_value(key)));
        if (!valid)
            break;
    }
    return valid;
}

void Tab::compatible_widget_reload(PresetDependencies &deps)
{
    Field* field = this->get_field(deps.key_condition);
    if (!field)
        return;

    bool has_any = ! m_config->option<ConfigOptionStrings>(deps.key_list)->values.empty();
    has_any ? deps.btn->Enable() : deps.btn->Disable();
    deps.checkbox->SetValue(! has_any);

    field->toggle(! has_any);
}

void Tab::set_tooltips_text()
{
    // --- Tooltip text for reset buttons (for whole options group)
    // Text to be shown on the "Revert to system" aka "Lock to system" button next to each input field.
    //m_ttg_value_lock =		_(L("LOCKED LOCK icon indicates that the settings are the same as the system (or default) values "
    //                            "for the current option group"));
    //m_ttg_value_unlock =	_(L("UNLOCKED LOCK icon indicates that some settings were changed and are not equal "
    //                            "to the system (or default) values for the current option group.\n"
    //                            "Click to reset all settings for current option group to the system (or default) values."));
    //m_ttg_white_bullet_ns =	_(L("WHITE BULLET icon indicates a non system (or non default) preset."));
    //m_ttg_non_system =		&m_ttg_white_bullet_ns;
    // Text to be shown on the "Undo user changes" button next to each input field.
    //m_ttg_white_bullet =	_(L("WHITE BULLET icon indicates that the settings are the same as in the last saved "
    //                            "preset for the current option group."));
    //m_ttg_value_revert =	_(L("BACK ARROW icon indicates that the settings were changed and are not equal to "
    //                            "the last saved preset for the current option group.\n"
    //                            "Click to reset all settings for the current option group to the last saved preset."));

    // --- Tooltip text for reset buttons (for each option in group)
    // Text to be shown on the "Revert to system" aka "Lock to system" button next to each input field.
    //m_tt_value_lock =		_(L("LOCKED LOCK icon indicates that the value is the same as the system (or default) value."));
    m_tt_value_unlock =		_(L("Click to reset current value and attach to the global value."));
    // 	m_tt_white_bullet_ns=	_(L("WHITE BULLET icon indicates a non system preset."));
    //m_tt_non_system =		&m_ttg_white_bullet_ns;
    // Text to be shown on the "Undo user changes" button next to each input field.
    //m_tt_white_bullet =		_(L("WHITE BULLET icon indicates that the value is the same as in the last saved preset."));
    m_tt_value_revert =		_(L("Click to drop current modify and reset to saved value."));
}

//BBS: GUI refactor
Page::Page(wxWindow* parent, const wxString& title, int iconID, wxPanel* tab_owner) :
        m_tab_owner(tab_owner),
        m_parent(parent),
        m_title(title),
        m_iconID(iconID)
{
    m_vsizer = (wxBoxSizer*)parent->GetSizer();
    m_page_title = NULL;
    m_item_color = &wxGetApp().get_label_clr_default();
}

void Page::reload_config()
{
    for (auto group : m_optgroups)
        group->reload_config();
}

void Page::update_visibility(ConfigOptionMode mode, bool update_contolls_visibility)
{
    bool ret_val = false;
#if HIDE_FIRST_SPLIT_LINE
    // BBS: no line spliter for first group
    bool first = true;
#endif
    for (auto group : m_optgroups) {
        ret_val = (update_contolls_visibility     ?
                   group->update_visibility(mode) :  // update visibility for all controlls in group
                   group->is_visible(mode)           // just detect visibility for the group
                   ) || ret_val;
#if HIDE_FIRST_SPLIT_LINE
        // BBS: no line spliter for first group
        if (update_contolls_visibility && ret_val && first) {
            if (group->stb) group->stb->Hide();
            first = false;
        }
#endif
    }

    m_show = ret_val;
#ifdef __WXMSW__
    if (!m_show) return;
    // BBS: fix field control position
    wxTheApp->CallAfter([this]() {
        for (auto group : m_optgroups) {
            if (group->custom_ctrl) group->custom_ctrl->fixup_items_positions();
        }
    });
#endif
}

void Page::activate(ConfigOptionMode mode, std::function<void()> throw_if_canceled)
{
#if 0 // BBS: page title
    if (m_page_title == NULL) {
        m_page_title = new Label(Label::Head_18, _(m_title), m_parent);
        m_vsizer->AddSpacer(30);
        m_vsizer->Add(m_page_title, 0, wxALIGN_CENTER);
        m_vsizer->AddSpacer(20);
    }
#else
    //m_vsizer->AddSpacer(10);
#endif
#if HIDE_FIRST_SPLIT_LINE
    // BBS: no line spliter for first group
    bool first = true;
#endif
    for (auto group : m_optgroups) {
        if (!group->activate(throw_if_canceled))
            continue;
        m_vsizer->Add(group->sizer, 0, wxEXPAND | (group->is_legend_line() ? (wxLEFT|wxTOP) : wxALL), 5);
        group->update_visibility(mode);
#if HIDE_FIRST_SPLIT_LINE
        if (first) group->stb->Hide();
        first = false;
#endif
        group->reload_config();
        throw_if_canceled();
    }

#ifdef __WXMSW__
    // BBS: fix field control position
    wxTheApp->CallAfter([this]() {
        for (auto group : m_optgroups) {
            if (group->custom_ctrl)
                group->custom_ctrl->fixup_items_positions();
        }
    });
#endif
}

void Page::clear()
{
    for (auto group : m_optgroups)
        group->clear();
    m_page_title = NULL;
}

void Page::msw_rescale()
{
    for (auto group : m_optgroups)
        group->msw_rescale();
}

void Page::sys_color_changed()
{
    for (auto group : m_optgroups)
        group->sys_color_changed();
}

void Page::refresh()
{
    for (auto group : m_optgroups)
        group->refresh();
}

Field *Page::get_field(const t_config_option_key &opt_key, int opt_index /*= -1*/) const
{
    Field *field = nullptr;
    for (auto opt : m_optgroups) {
        field = opt->get_fieldc(opt_key, opt_index);
        if (field != nullptr) return field;
    }
    return field;
}

Line *Page::get_line(const t_config_option_key &opt_key)
{
    Line *line = nullptr;
    for (auto opt : m_optgroups) {
        line = opt->get_line(opt_key);
        if (line != nullptr) return line;
    }
    return line;
}

bool Page::set_value(const t_config_option_key &opt_key, const boost::any &value)
{
    bool changed = false;
    for(auto optgroup: m_optgroups) {
        if (optgroup->set_value(opt_key, value))
            changed = true ;
    }
    return changed;
}

// package Slic3r::GUI::Tab::Page;
ConfigOptionsGroupShp Page::new_optgroup(const wxString &title, const wxString &icon, int noncommon_label_width /*= -1*/, bool is_extruder_og /* false */)
{
    //! config_ have to be "right"
    ConfigOptionsGroupShp optgroup = is_extruder_og ? std::make_shared<ExtruderOptionsGroup>(m_parent, title, m_config, true)
        : std::make_shared<ConfigOptionsGroup>(m_parent, title, icon, m_config, true);
    optgroup->split_multi_line     = this->m_split_multi_line;
    optgroup->option_label_at_right = this->m_option_label_at_right;
    if (noncommon_label_width >= 0)
        optgroup->label_width = noncommon_label_width;

//BBS: GUI refactor
/*#ifdef __WXOSX__
    auto tab = parent()->GetParent()->GetParent();// GetParent()->GetParent();
#else
    auto tab = parent()->GetParent();// GetParent();
#endif*/
    auto tab = m_tab_owner;
    optgroup->set_config_category_and_type(m_title, static_cast<Tab*>(tab)->type());
    optgroup->m_on_change = [tab](t_config_option_key opt_key, boost::any value) {
        //! This function will be called from OptionGroup.
        //! Using of CallAfter is redundant.
        //! And in some cases it causes update() function to be recalled again
//!        wxTheApp->CallAfter([this, opt_key, value]() {
            static_cast<Tab*>(tab)->update_dirty();
            static_cast<Tab*>(tab)->on_value_change(opt_key, value);
//!        });
    };

    optgroup->m_get_initial_config = [tab]() {
        DynamicPrintConfig config = static_cast<Tab*>(tab)->m_presets->get_selected_preset().config;
        return config;
    };

    optgroup->m_get_sys_config = [tab]() {
        DynamicPrintConfig config = static_cast<Tab*>(tab)->m_presets->get_selected_preset_parent()->config;
        return config;
    };

    optgroup->have_sys_config = [tab]() {
        return static_cast<Tab*>(tab)->m_presets->get_selected_preset_parent() != nullptr;
    };

    optgroup->rescale_extra_column_item = [](wxWindow* win) {
        auto *ctrl = dynamic_cast<wxStaticBitmap*>(win);
        if (ctrl == nullptr)
            return;

        ctrl->SetBitmap(reinterpret_cast<ScalableBitmap*>(ctrl->GetClientData())->bmp());
    };

    m_optgroups.push_back(optgroup);

    return optgroup;
}

const ConfigOptionsGroupShp Page::get_optgroup(const wxString& title) const
{
    for (ConfigOptionsGroupShp optgroup : m_optgroups) {
        if (optgroup->title == title)
            return optgroup;
    }

    return nullptr;
}

void TabSLAMaterial::build()
{
    //m_presets = &m_preset_bundle->sla_materials;
    //load_initial_data();

    //auto page = add_options_page(L("Material"), "");

    //auto optgroup = page->new_optgroup(L("Material"));
    //optgroup->append_single_option_line("material_colour");
    //optgroup->append_single_option_line("bottle_cost");
    //optgroup->append_single_option_line("bottle_volume");
    //optgroup->append_single_option_line("bottle_weight");
    //optgroup->append_single_option_line("material_density");

    //optgroup->m_on_change = [this, optgroup](t_config_option_key opt_key, boost::any value)
    //{
    //    if (opt_key == "material_colour") {
    //        update_dirty();
    //        on_value_change(opt_key, value);
    //        return;
    //    }

    //    DynamicPrintConfig new_conf = *m_config;

    //    if (opt_key == "bottle_volume") {
    //        double new_bottle_weight =  boost::any_cast<double>(value)*(new_conf.option("material_density")->getFloat() / 1000);
    //        new_conf.set_key_value("bottle_weight", new ConfigOptionFloat(new_bottle_weight));
    //    }
    //    if (opt_key == "bottle_weight") {
    //        double new_bottle_volume =  boost::any_cast<double>(value)/new_conf.option("material_density")->getFloat() * 1000;
    //        new_conf.set_key_value("bottle_volume", new ConfigOptionFloat(new_bottle_volume));
    //    }
    //    if (opt_key == "material_density") {
    //        double new_bottle_volume = new_conf.option("bottle_weight")->getFloat() / boost::any_cast<double>(value) * 1000;
    //        new_conf.set_key_value("bottle_volume", new ConfigOptionFloat(new_bottle_volume));
    //    }

    //    load_config(new_conf);

    //    update_dirty();

    //    // BBS
    //    // Change of any from those options influences for an update of "Sliced Info"
    //    //wxGetApp().sidebar().Layout();
    //};

    //optgroup = page->new_optgroup(L("Layers"));
    //optgroup->append_single_option_line("initial_layer_height");

    //optgroup = page->new_optgroup(L("Exposure"));
    //optgroup->append_single_option_line("exposure_time");
    //optgroup->append_single_option_line("initial_exposure_time");

    //optgroup = page->new_optgroup(L("Corrections"));
    //auto line = Line{ m_config->def()->get("material_correction")->full_label, "" };
    //for (auto& axis : { "X", "Y", "Z" }) {
    //    auto opt = optgroup->get_option(std::string("material_correction_") + char(std::tolower(axis[0])));
    //    opt.opt.label = axis;
    //    line.append_option(opt);
    //}

    //optgroup->append_line(line);

    //page = add_options_page(L("Dependencies"), "wrench.png");
    //optgroup = page->new_optgroup(L("Profile dependencies"));

    //create_line_with_widget(optgroup.get(), "compatible_printers", "", [this](wxWindow* parent) {
    //    return compatible_widget_create(parent, m_compatible_printers);
    //});
    //
    //Option option = optgroup->get_option("compatible_printers_condition");
    //option.opt.full_width = true;
    //optgroup->append_single_option_line(option);

    //create_line_with_widget(optgroup.get(), "compatible_prints", "", [this](wxWindow* parent) {
    //    return compatible_widget_create(parent, m_compatible_prints);
    //});

    //option = optgroup->get_option("compatible_prints_condition");
    //option.opt.full_width = true;
    //optgroup->append_single_option_line(option);

    //build_preset_description_line(optgroup.get());

    //page = add_options_page(L("Material printing profile"), "printer.png");
    //optgroup = page->new_optgroup(L("Material printing profile"));
    //option = optgroup->get_option("material_print_speed");
    //optgroup->append_single_option_line(option);
}

// Reload current config (aka presets->edited_preset->config) into the UI fields.
void TabSLAMaterial::reload_config()
{
    this->compatible_widget_reload(m_compatible_printers);
    this->compatible_widget_reload(m_compatible_prints);
    Tab::reload_config();
}

void TabSLAMaterial::toggle_options()
{
    const Preset &current_printer = wxGetApp().preset_bundle->printers.get_edited_preset();
    std::string model = current_printer.config.opt_string("printer_model");
    m_config_manipulation.toggle_field("material_print_speed", model != "SL1");
}

void TabSLAMaterial::update()
{
    if (m_preset_bundle->printers.get_selected_preset().printer_technology() == ptFFF)
        return;

    update_description_lines();
    Layout();

// #ys_FIXME. Just a template for this function
//     m_update_cnt++;
//     ! something to update
//     m_update_cnt--;
//
//     if (m_update_cnt == 0)
        wxGetApp().mainframe->on_config_changed(m_config);
}

void TabSLAPrint::build()
{
    m_presets = &m_preset_bundle->sla_prints;
    load_initial_data();

//    auto page = add_options_page(L("Layers and perimeters"), "layers");
//
//    auto optgroup = page->new_optgroup(L("Layers"));
//    optgroup->append_single_option_line("layer_height");
//    optgroup->append_single_option_line("faded_layers");
//
//    page = add_options_page(L("Supports"), "support"/*"sla_supports"*/);
//    optgroup = page->new_optgroup(L("Supports"));
//    optgroup->append_single_option_line("supports_enable");
//
//    optgroup = page->new_optgroup(L("Support head"));
//    optgroup->append_single_option_line("support_head_front_diameter");
//    optgroup->append_single_option_line("support_head_penetration");
//    optgroup->append_single_option_line("support_head_width");
//
//    optgroup = page->new_optgroup(L("Support pillar"));
//    optgroup->append_single_option_line("support_pillar_diameter");
//    optgroup->append_single_option_line("support_small_pillar_diameter_percent");
//    optgroup->append_single_option_line("support_max_bridges_on_pillar");
//
//    optgroup->append_single_option_line("support_pillar_connection_mode");
//    optgroup->append_single_option_line("support_buildplate_only");
//    // TODO: This parameter is not used at the moment.
//    // optgroup->append_single_option_line("support_pillar_widening_factor");
//    optgroup->append_single_option_line("support_base_diameter");
//    optgroup->append_single_option_line("support_base_height");
//    optgroup->append_single_option_line("support_base_safety_distance");
//
//    // Mirrored parameter from Pad page for toggling elevation on the same page
//    optgroup->append_single_option_line("support_object_elevation");
//
//    Line line{ "", "" };
//    line.full_width = 1;
//    line.widget = [this](wxWindow* parent) {
//        return description_line_widget(parent, &m_support_object_elevation_description_line);
//    };
//    optgroup->append_line(line);
//
//    optgroup = page->new_optgroup(L("Connection of the support sticks and junctions"));
//    optgroup->append_single_option_line("support_critical_angle");
//    optgroup->append_single_option_line("support_max_bridge_length");
//    optgroup->append_single_option_line("support_max_pillar_link_distance");
//
//    optgroup = page->new_optgroup(L("Automatic generation"));
//    optgroup->append_single_option_line("support_points_density_relative");
//    optgroup->append_single_option_line("support_points_minimal_distance");
//
//    page = add_options_page(L("Pad"), "");
//    optgroup = page->new_optgroup(L("Pad"));
//    optgroup->append_single_option_line("pad_enable");
//    optgroup->append_single_option_line("pad_wall_thickness");
//    optgroup->append_single_option_line("pad_wall_height");
//    optgroup->append_single_option_line("pad_brim_size");
//    optgroup->append_single_option_line("pad_max_merge_distance");
//    // TODO: Disabling this parameter for the beta release
////    optgroup->append_single_option_line("pad_edge_radius");
//    optgroup->append_single_option_line("pad_wall_slope");
//
//    optgroup->append_single_option_line("pad_around_object");
//    optgroup->append_single_option_line("pad_around_object_everywhere");
//    optgroup->append_single_option_line("pad_object_gap");
//    optgroup->append_single_option_line("pad_object_connector_stride");
//    optgroup->append_single_option_line("pad_object_connector_width");
//    optgroup->append_single_option_line("pad_object_connector_penetration");
//
//    page = add_options_page(L("Hollowing"), "hollowing");
//    optgroup = page->new_optgroup(L("Hollowing"));
//    optgroup->append_single_option_line("hollowing_enable");
//    optgroup->append_single_option_line("hollowing_min_thickness");
//    optgroup->append_single_option_line("hollowing_quality");
//    optgroup->append_single_option_line("hollowing_closing_distance");
//
//    page = add_options_page(L("Advanced"), "advanced");
//    optgroup = page->new_optgroup(L("Slicing"));
//    optgroup->append_single_option_line("slice_closing_radius");
//    optgroup->append_single_option_line("slicing_mode");
//
//    page = add_options_page(L("Output options"), "output+page_white");
//    optgroup = page->new_optgroup(L("Output file"));
//    Option option = optgroup->get_option("filename_format");
//    option.opt.full_width = true;
//    optgroup->append_single_option_line(option);
//
//    page = add_options_page(L("Dependencies"), "advanced");
//    optgroup = page->new_optgroup(L("Profile dependencies"));
//
//    create_line_with_widget(optgroup.get(), "compatible_printers", "", [this](wxWindow* parent) {
//        return compatible_widget_create(parent, m_compatible_printers);
//    });
//
//    option = optgroup->get_option("compatible_printers_condition");
//    option.opt.full_width = true;
//    optgroup->append_single_option_line(option);
//
//    build_preset_description_line(optgroup.get());
}

// Reload current config (aka presets->edited_preset->config) into the UI fields.
void TabSLAPrint::reload_config()
{
    this->compatible_widget_reload(m_compatible_printers);
    Tab::reload_config();
}

void TabSLAPrint::update_description_lines()
{
    Tab::update_description_lines();

    //if (m_active_page && m_active_page->title() == "Supports")
    //{
    //    bool is_visible = m_config->def()->get("support_object_elevation")->mode <= m_mode;
    //    if (m_support_object_elevation_description_line)
    //    {
    //        m_support_object_elevation_description_line->Show(is_visible);
    //        if (is_visible)
    //        {
    //            bool elev = !m_config->opt_bool("pad_enable") || !m_config->opt_bool("pad_around_object");
    //            m_support_object_elevation_description_line->SetText(elev ? "" :
    //                from_u8((boost::format(_u8L("\"%1%\" is disabled because \"%2%\" is on in \"%3%\" category.\n"
    //                    "To enable \"%1%\", please switch off \"%2%\""))
    //                    % _L("Object elevation") % _L("Pad around object") % _L("Pad")).str()));
    //        }
    //    }
    //}
}

void TabSLAPrint::toggle_options()
{
    if (m_active_page)
        m_config_manipulation.toggle_print_sla_options(m_config);
}

void TabSLAPrint::update()
{
    if (m_preset_bundle->printers.get_selected_preset().printer_technology() == ptFFF)
        return;

    m_update_cnt++;

    m_config_manipulation.update_print_sla_config(m_config, true);

    update_description_lines();
    //BBS: GUI refactor
    //Layout();
    m_parent->Layout();

    m_update_cnt--;

    if (m_update_cnt == 0) {
        toggle_options();

        // update() could be called during undo/redo execution
        // Update of objectList can cause a crash in this case (because m_objects doesn't match ObjectList)
        if (!wxGetApp().plater()->inside_snapshot_capture())
            wxGetApp().obj_list()->update_and_show_object_settings_item();

        wxGetApp().mainframe->on_config_changed(m_config);
    }
}

void TabSLAPrint::clear_pages()
{
    Tab::clear_pages();

    m_support_object_elevation_description_line = nullptr;
}

ConfigManipulation Tab::get_config_manipulation()
{
    auto load_config = [this]()
    {
        update_dirty();
        // Initialize UI components with the config values.
        reload_config();
        update();
    };

    auto cb_toggle_field = [this](const t_config_option_key& opt_key, bool toggle, int opt_index) {
        return toggle_option(opt_key, toggle, opt_index);
    };

    auto cb_toggle_line = [this](const t_config_option_key& opt_key, bool toggle) {
        return toggle_line(opt_key, toggle);
    };

    auto cb_value_change = [this](const std::string& opt_key, const boost::any& value) {
        return on_value_change(opt_key, value);
    };

    return ConfigManipulation(load_config, cb_toggle_field, cb_toggle_line, cb_value_change, nullptr, this);
}


} // GUI
} // Slic3r<|MERGE_RESOLUTION|>--- conflicted
+++ resolved
@@ -2726,13 +2726,9 @@
 
 
         optgroup = page->new_optgroup(L("Print temperature"), L"param_temperature");
-<<<<<<< HEAD
-        optgroup->append_single_option_line("chamber_temperature");
+        optgroup->append_single_option_line("chamber_temperature","chamber-temperature");
         optgroup->append_separator();
 
-=======
-        optgroup->append_single_option_line("chamber_temperatures","chamber-temperature");
->>>>>>> 1d078695
 
         line = { L("Nozzle"), L("Nozzle temperature when printing") };
         line.append_option(optgroup->get_option("nozzle_temperature_initial_layer"));
