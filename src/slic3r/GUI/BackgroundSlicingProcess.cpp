#include "BackgroundSlicingProcess.hpp"
#include "GUI_App.hpp"
#include "GUI.hpp"
#include "MainFrame.hpp"
#include "format.hpp"

#include <wx/app.h>
#include <wx/panel.h>
#include <wx/stdpaths.h>

// For zipped archive creation
#include <wx/stdstream.h>
#include <wx/wfstream.h>
#include <wx/zipstrm.h>

#include <miniz.h>

// Print now includes tbb, and tbb includes Windows. This breaks compilation of wxWidgets if included before wx.
#include "libslic3r/Print.hpp"
#include "libslic3r/SLAPrint.hpp"
#include "libslic3r/Utils.hpp"
#include "libslic3r/GCode/PostProcessor.hpp"
#include "libslic3r/Format/SL1.hpp"
#include "libslic3r/Thread.hpp"
#include "libslic3r/libslic3r.h"

#include <cassert>
#include <stdexcept>
#include <cctype>

#include <boost/format/format_fwd.hpp>
#include <boost/filesystem/operations.hpp>
#include <boost/log/trivial.hpp>
#include <boost/nowide/cstdio.hpp>
#include "I18N.hpp"
//#include "RemovableDriveManager.hpp"

#include "slic3r/GUI/Plater.hpp"

namespace Slic3r {

bool SlicingProcessCompletedEvent::critical_error() const
{
	try {
		this->rethrow_exception();
	} catch (const Slic3r::SlicingError &) {
		// Exception derived from SlicingError is non-critical.
		return false;
	} catch (...) {
	}
	return true;
}

bool SlicingProcessCompletedEvent::invalidate_plater() const
{
	if (critical_error())
	{
		try {
			this->rethrow_exception();
		}
		catch (const Slic3r::ExportError&) {
			// Exception thrown by copying file does not ivalidate plater
			return false;
		}
		catch (...) {
		}
		return true;
	}
	return false;
}

std::pair<std::string, size_t> SlicingProcessCompletedEvent::format_error_message() const
{
	std::string error;
    size_t      monospace = 0;
	try {
		this->rethrow_exception();
    } catch (const std::bad_alloc &ex) {
        wxString errmsg = GUI::from_u8(boost::format(_utf8(L("A error occurred. Maybe memory of system is not enough or it's a bug "
			                  "of the program"))).str());
        error = std::string(errmsg.ToUTF8()) + "\n" + std::string(ex.what());
    } catch (const HardCrash &ex) {
        error = GUI::format("A fatal error occurred: \"%1%\"", ex.what()) + "\n" +
        		_u8L("Please save project and restart the program. ");
    } catch (PlaceholderParserError &ex) {
		error = ex.what();
		monospace = 1;
    } catch (SlicingError &ex) {
		error = ex.what();
		monospace = ex.objectId();
    } catch (std::exception &ex) {
		error = ex.what();
	} catch (...) {
		error = "Unknown C++ exception.";
	}
	return std::make_pair(std::move(error), monospace);
}

BackgroundSlicingProcess::BackgroundSlicingProcess()
{
	//BBS: move this logic to part plate
#if 0
    boost::filesystem::path temp_path(wxStandardPaths::Get().GetTempDir().utf8_str().data());
    temp_path /= (boost::format(".%1%.gcode") % get_current_pid()).str();
	m_temp_output_path = temp_path.string();
#endif
}

BackgroundSlicingProcess::~BackgroundSlicingProcess()
{
	this->stop();
	this->join_background_thread();
	//BBS: move this logic to part plate
	//boost::nowide::remove(m_temp_output_path.c_str());
}

//BBS: switch the print in background slicing process
bool BackgroundSlicingProcess::switch_print_preprocess()
{
	bool result = true;

	/*switch (m_printer_tech) {
	case ptFFF: m_print = m_fff_print; break;
	case ptSLA: m_print = m_sla_print; break;
	default: assert(false); break;
	}*/
	return result;
}

//BBS: judge whether can switch the print
bool BackgroundSlicingProcess::can_switch_print()
{
	bool result = true;

	if (m_state == STATE_RUNNING)
	{
		//currently it is on slicing, judge whether the slice result is valid or not
		//if (m_current_plate->is_slice_result_valid())
		{
			result = false;
			BOOST_LOG_TRIVIAL(info) << __FUNCTION__ << boost::format(": slicing plate's plate_id %1%, on slicing, can not switch print") % m_current_plate->get_index();
		}
	}

	return result;
}

//BBS: select the printer technology
bool BackgroundSlicingProcess::select_technology(PrinterTechnology tech)
{
	bool changed = false;
	if (m_printer_tech != tech) {
		BOOST_LOG_TRIVIAL(info) << __FUNCTION__ << boost::format(": change the printer technology from %1% to %2%") % m_printer_tech % tech;
		m_printer_tech = tech;
		if (m_print != nullptr)
			this->reset();
		changed = true;
	}

	switch (tech) {
	case ptFFF: m_print = m_fff_print; break;
	case ptSLA: m_print = m_sla_print; break;
	default: assert(false); break;
	}
	assert(m_print != nullptr);
	return changed;
}

PrinterTechnology BackgroundSlicingProcess::current_printer_technology() const
{
	//BBS: as the m_printer is changed frequently when switch plates, use m_printer_tech directly
	return m_printer_tech;
	//return m_print->technology();
}

std::string BackgroundSlicingProcess::output_filepath_for_project(const boost::filesystem::path &project_path)
{
	assert(m_print != nullptr);
    if (project_path.empty())
        return m_print->output_filepath("");
    return m_print->output_filepath(project_path.parent_path().string(), project_path.stem().string());
}

// This function may one day be merged into the Print, but historically the print was separated
// from the G-code generator.
void BackgroundSlicingProcess::process_fff()
{
<<<<<<< HEAD
	assert(m_print == m_fff_print);
	PresetBundle &preset_bundle = *wxGetApp().preset_bundle;

	m_fff_print->is_BBL_printer() =
            preset_bundle.printers.get_edited_preset().is_bbl_vendor_preset(
                &preset_bundle);
        

=======
    assert(m_print == m_fff_print);
    PresetBundle &preset_bundle = *wxGetApp().preset_bundle;
    m_fff_print->set_BBL_Printer(preset_bundle.printers.get_edited_preset().is_bbl_vendor_preset(&preset_bundle));
>>>>>>> 0d6778a9
	//BBS: add the logic to process from an existed gcode file
	if (m_print->finished()) {
		BOOST_LOG_TRIVIAL(info) << __FUNCTION__ << boost::format(" %1%: skip slicing, to process previous gcode file")%__LINE__;
		m_fff_print->set_status(80, _utf8(L("Processing G-Code from Previous file...")));
		wxCommandEvent evt(m_event_slicing_completed_id);
		// Post the Slicing Finished message for the G-code viewer to update.
		// Passing the timestamp
		evt.SetInt((int)(m_fff_print->step_state_with_timestamp(PrintStep::psSlicingFinished).timestamp));
		wxQueueEvent(GUI::wxGetApp().mainframe->m_plater, evt.Clone());

		m_temp_output_path = this->get_current_plate()->get_tmp_gcode_path();
		if (! m_export_path.empty()) {
			BOOST_LOG_TRIVIAL(info) << __FUNCTION__ << boost::format(" %1%: export gcode from %2% directly to %3%")%__LINE__%m_temp_output_path %m_export_path;
		}
		else {
			m_fff_print->export_gcode_from_previous_file(m_temp_output_path, m_gcode_result, [this](const ThumbnailsParams& params) { return this->render_thumbnails(params); });
			BOOST_LOG_TRIVIAL(info) << __FUNCTION__ << boost::format(" %1%: export_gcode_from_previous_file from %2% finished")%__LINE__ % m_temp_output_path;
		}
	}
	else {
		//BBS: reset the gcode before reload_print in slicing_completed event processing
		//FIX the gcode rename failed issue
		BOOST_LOG_TRIVIAL(info) << __FUNCTION__ << boost::format(" %1%: will start slicing, reset gcode_result %2% firstly")%__LINE__%m_gcode_result;
		m_gcode_result->reset();

		BOOST_LOG_TRIVIAL(info) << __FUNCTION__ << boost::format(" %1%: gcode_result reseted, will start print::process")%__LINE__;
		m_print->process();
		BOOST_LOG_TRIVIAL(info) << __FUNCTION__ << boost::format(" %1%: after print::process, send slicing complete event to gui...")%__LINE__;

		wxCommandEvent evt(m_event_slicing_completed_id);
		// Post the Slicing Finished message for the G-code viewer to update.
		// Passing the timestamp
		evt.SetInt((int)(m_fff_print->step_state_with_timestamp(PrintStep::psSlicingFinished).timestamp));
		wxQueueEvent(GUI::wxGetApp().mainframe->m_plater, evt.Clone());

		//BBS: add plate index into render params
		m_temp_output_path = this->get_current_plate()->get_tmp_gcode_path();
		m_fff_print->export_gcode(m_temp_output_path, m_gcode_result, [this](const ThumbnailsParams& params) { return this->render_thumbnails(params); });
		BOOST_LOG_TRIVIAL(info) << __FUNCTION__ << boost::format(": export gcode finished");
	}
	if (this->set_step_started(bspsGCodeFinalize)) {
	    if (! m_export_path.empty()) {
			wxQueueEvent(GUI::wxGetApp().mainframe->m_plater, new wxCommandEvent(m_event_export_began_id));
			finalize_gcode();
	    } else if (! m_upload_job.empty()) {
			wxQueueEvent(GUI::wxGetApp().mainframe->m_plater, new wxCommandEvent(m_event_export_began_id));
			prepare_upload();
	    } else {
			m_print->set_status(100, _utf8(L("Slicing complete")));
	    }
		this->set_step_done(bspsGCodeFinalize);
	}
}

static void write_thumbnail(Zipper& zipper, const ThumbnailData& data)
{
    size_t png_size = 0;
    void* png_data = tdefl_write_image_to_png_file_in_memory_ex((const void*)data.pixels.data(), data.width, data.height, 4, &png_size, MZ_DEFAULT_LEVEL, 1);
    if (png_data != nullptr)
    {
        zipper.add_entry("thumbnail/thumbnail" + std::to_string(data.width) + "x" + std::to_string(data.height) + ".png", (const std::uint8_t*)png_data, png_size);
        mz_free(png_data);
    }
}

void BackgroundSlicingProcess::process_sla()
{
    assert(m_print == m_sla_print);
    m_print->process();
    if (this->set_step_started(bspsGCodeFinalize)) {
        if (! m_export_path.empty()) {
			wxQueueEvent(GUI::wxGetApp().mainframe->m_plater, new wxCommandEvent(m_event_export_began_id));

            const std::string export_path = m_sla_print->print_statistics().finalize_output_path(m_export_path);

			//BBS: add plate id for thumbnail generation
            ThumbnailsList thumbnails = this->render_thumbnails(
				ThumbnailsParams{ THUMBNAIL_SIZE, true, true, true, true, 0 });

            Zipper zipper(export_path);
            m_sla_archive.export_print(zipper, *m_sla_print);																											         // true, false, true, true); // renders also supports and pad
			for (const ThumbnailData& data : thumbnails)
                if (data.is_valid())
                    write_thumbnail(zipper, data);
            zipper.finalize();

            //m_print->set_status(100, (boost::format(_utf8(L("Masked SLA file exported to %1%"))) % export_path).str());
			m_print->set_status(100, (boost::format(_utf8("Masked SLA file exported to %1%")) % export_path).str());
        } else {
			//m_print->set_status(100, _utf8(L("Slicing complete")));
			m_print->set_status(100, _utf8("Slicing complete"));
        }
        this->set_step_done(bspsGCodeFinalize);
    }
}

void BackgroundSlicingProcess::thread_proc()
{
	//BBS: thread name
	set_current_thread_name("bbl_BgSlcPcs");
    name_tbb_thread_pool_threads_set_locale();

	assert(m_print != nullptr);
	assert(m_print == m_fff_print || m_print == m_sla_print);
	std::unique_lock<std::mutex> lck(m_mutex);
	// Let the caller know we are ready to run the background processing task.
	m_state = STATE_IDLE;
	lck.unlock();
	m_condition.notify_one();
	for (;;) {
		//BBS: sometimes the state has already been set in the start function
		//assert(m_state == STATE_IDLE || m_state == STATE_CANCELED || m_state == STATE_FINISHED || m_state == STATE_STARTED);
		// Wait until a new task is ready to be executed, or this thread should be finished.
		lck.lock();
		m_condition.wait(lck, [this](){ return m_state == STATE_STARTED || m_state == STATE_EXIT; });
		if (m_state == STATE_EXIT)
			// Exiting this thread.
			break;
		// Process the background slicing task.
		m_state = STATE_RUNNING;
		lck.unlock();
		std::exception_ptr exception;
#ifdef _WIN32
		this->call_process_seh_throw(exception);
#else
		this->call_process(exception);
#endif
		m_print->finalize();
		lck.lock();
		m_state = m_print->canceled() ? STATE_CANCELED : STATE_FINISHED;
		BOOST_LOG_TRIVIAL(debug) << __FUNCTION__ << boost::format(": process finished, state %1%, print cancel_status %2%")%m_state %m_print->cancel_status();
		if (m_print->cancel_status() != Print::CANCELED_INTERNAL) {
			// Only post the canceled event, if canceled by user.
			// Don't post the canceled event, if canceled from Print::apply().
			SlicingProcessCompletedEvent evt(m_event_finished_id, 0,
				(m_state == STATE_CANCELED) ? SlicingProcessCompletedEvent::Cancelled :
				exception ? SlicingProcessCompletedEvent::Error : SlicingProcessCompletedEvent::Finished, exception);
			BOOST_LOG_TRIVIAL(info) << __FUNCTION__ << boost::format(": send SlicingProcessCompletedEvent to main, status %1%")%evt.status();
			wxQueueEvent(GUI::wxGetApp().mainframe->m_plater, evt.Clone());
		}
		m_print->restart();
		lck.unlock();
		// Let the UI thread wake up if it is waiting for the background task to finish.
		m_condition.notify_one();
		// Let the UI thread see the result.
	}
	m_state = STATE_EXITED;
	lck.unlock();
	// End of the background processing thread. The UI thread should join m_thread now.
}

#ifdef _WIN32
// Only these SEH exceptions will be catched and turned into Slic3r::HardCrash C++ exceptions.
static bool is_win32_seh_harware_exception(unsigned long ex) throw() {
	return
		ex == STATUS_ACCESS_VIOLATION ||
		ex == STATUS_DATATYPE_MISALIGNMENT ||
		ex == STATUS_FLOAT_DIVIDE_BY_ZERO ||
		ex == STATUS_FLOAT_OVERFLOW ||
		ex == STATUS_FLOAT_UNDERFLOW ||
#ifdef STATUS_FLOATING_RESEVERED_OPERAND
		ex == STATUS_FLOATING_RESEVERED_OPERAND ||
#endif // STATUS_FLOATING_RESEVERED_OPERAND
		ex == STATUS_ILLEGAL_INSTRUCTION ||
		ex == STATUS_PRIVILEGED_INSTRUCTION ||
		ex == STATUS_INTEGER_DIVIDE_BY_ZERO ||
		ex == STATUS_INTEGER_OVERFLOW ||
		ex == STATUS_STACK_OVERFLOW;
}

// Rethrow some SEH exceptions as Slic3r::HardCrash C++ exceptions.
static void rethrow_seh_exception(unsigned long win32_seh_catched)
{
	if (win32_seh_catched) {
		// Rethrow SEH exception as Slicer::HardCrash.
		if (win32_seh_catched == STATUS_ACCESS_VIOLATION || win32_seh_catched == STATUS_DATATYPE_MISALIGNMENT)
			throw Slic3r::HardCrash(_u8L("Access violation"));
		if (win32_seh_catched == STATUS_ILLEGAL_INSTRUCTION || win32_seh_catched == STATUS_PRIVILEGED_INSTRUCTION)
			throw Slic3r::HardCrash(_u8L("Illegal instruction"));
		if (win32_seh_catched == STATUS_FLOAT_DIVIDE_BY_ZERO || win32_seh_catched == STATUS_INTEGER_DIVIDE_BY_ZERO)
			throw Slic3r::HardCrash(_u8L("Divide by zero"));
		if (win32_seh_catched == STATUS_FLOAT_OVERFLOW || win32_seh_catched == STATUS_INTEGER_OVERFLOW)
			throw Slic3r::HardCrash(_u8L("Overflow"));
		if (win32_seh_catched == STATUS_FLOAT_UNDERFLOW)
			throw Slic3r::HardCrash(_u8L("Underflow"));
#ifdef STATUS_FLOATING_RESEVERED_OPERAND
		if (win32_seh_catched == STATUS_FLOATING_RESEVERED_OPERAND)
			throw Slic3r::HardCrash(_u8L("Floating reserved operand"));
#endif // STATUS_FLOATING_RESEVERED_OPERAND
		if (win32_seh_catched == STATUS_STACK_OVERFLOW)
			throw Slic3r::HardCrash(_u8L("Stack overflow"));
	}
}

// Wrapper for Win32 structured exceptions. Win32 structured exception blocks and C++ exception blocks cannot be mixed in the same function.
unsigned long BackgroundSlicingProcess::call_process_seh(std::exception_ptr &ex) throw()
{
	unsigned long win32_seh_catched = 0;
	__try {
		this->call_process(ex);
	} __except (is_win32_seh_harware_exception(GetExceptionCode())) {
		win32_seh_catched = GetExceptionCode();
	}
	return win32_seh_catched;
}
void BackgroundSlicingProcess::call_process_seh_throw(std::exception_ptr &ex) throw()
{
	unsigned long win32_seh_catched = this->call_process_seh(ex);
	if (win32_seh_catched) {
		// Rethrow SEH exception as Slicer::HardCrash.
		try {
			rethrow_seh_exception(win32_seh_catched);
		} catch (...) {
			ex = std::current_exception();
		}
	}
}
#endif // _WIN32

void BackgroundSlicingProcess::call_process(std::exception_ptr &ex) throw()
{
	try {
		assert(m_print != nullptr);
		switch (m_print->technology()) {
		case ptFFF: this->process_fff(); break;
		case ptSLA: this->process_sla(); break;
		default: m_print->process(); break;
		}
	} catch (CanceledException& /* ex */) {
		// Canceled, this is all right.
		assert(m_print->canceled());
		ex = std::current_exception();
		BOOST_LOG_TRIVIAL(error) <<__FUNCTION__ << ":got cancelled exception" << std::endl;
	} catch (...) {
		ex = std::current_exception();
		BOOST_LOG_TRIVIAL(error) << __FUNCTION__ << ":got other exception" << std::endl;
	}
}

#ifdef _WIN32
unsigned long BackgroundSlicingProcess::thread_proc_safe_seh() throw()
{
	unsigned long win32_seh_catched = 0;
	__try {
		this->thread_proc_safe();
	} __except (is_win32_seh_harware_exception(GetExceptionCode())) {
		win32_seh_catched = GetExceptionCode();
	}
	return win32_seh_catched;
}
void BackgroundSlicingProcess::thread_proc_safe_seh_throw() throw()
{
	unsigned long win32_seh_catched = this->thread_proc_safe_seh();
	if (win32_seh_catched) {
		// Rethrow SEH exception as Slicer::HardCrash.
		try {
			rethrow_seh_exception(win32_seh_catched);
		} catch (...) {
			wxTheApp->OnUnhandledException();
		}
	}
}
#endif // _WIN32

void BackgroundSlicingProcess::thread_proc_safe() throw()
{
	try {
		this->thread_proc();
	} catch (...) {
		wxTheApp->OnUnhandledException();
   	}
}

void BackgroundSlicingProcess::join_background_thread()
{
	std::unique_lock<std::mutex> lck(m_mutex);
	if (m_state == STATE_INITIAL) {
		// Worker thread has not been started yet.
		assert(! m_thread.joinable());
	} else {
		assert(m_state == STATE_IDLE);
		assert(m_thread.joinable());
		// Notify the worker thread to exit.
		m_state = STATE_EXIT;
		lck.unlock();
		m_condition.notify_one();
		// Wait until the worker thread exits.
		m_thread.join();
	}
}

bool BackgroundSlicingProcess::start()
{
	if (m_print->empty()) {
		if (!m_current_plate  || !m_current_plate->is_slice_result_valid())
			// The print is empty (no object in Model, or all objects are out of the print bed).
		    return false;
	}

	std::unique_lock<std::mutex> lck(m_mutex);
	if (m_state == STATE_INITIAL) {
		// The worker thread is not running yet. Start it.
		assert(! m_thread.joinable());
		m_thread = create_thread([this]{
#ifdef _WIN32
			this->thread_proc_safe_seh_throw();
#else // _WIN32
			this->thread_proc_safe();
#endif // _WIN32
		});
		// Wait until the worker thread is ready to execute the background processing task.
		m_condition.wait(lck, [this](){ return m_state == STATE_IDLE; });
	}
	assert(m_state == STATE_IDLE || this->running());
	if (this->running())
		// The background processing thread is already running.
		return false;
	if (! this->idle())
		throw Slic3r::RuntimeError("Cannot start a background task, the worker thread is not idle.");
	m_state = STATE_STARTED;
	m_print->set_cancel_callback([this](){ this->stop_internal(); });
	lck.unlock();
	m_condition.notify_one();
	return true;
}

// To be called on the UI thread.
bool BackgroundSlicingProcess::stop()
{
	BOOST_LOG_TRIVIAL(info) << __FUNCTION__<< ", enter"<<std::endl;
	// m_print->state_mutex() shall NOT be held. Unfortunately there is no interface to test for it.
	std::unique_lock<std::mutex> lck(m_mutex);
	if (m_state == STATE_INITIAL) {
//		m_export_path.clear();
		return false;
	}
//	assert(this->running());
	if (m_state == STATE_STARTED || m_state == STATE_RUNNING) {
		// Cancel any task planned by the background thread on UI thread.
		cancel_ui_task(m_ui_task);
		m_print->cancel();
		// Wait until the background processing stops by being canceled.
		m_condition.wait(lck, [this](){ return m_state == STATE_CANCELED; });
		// In the "Canceled" state. Reset the state to "Idle".
		m_state = STATE_IDLE;
		m_print->set_cancel_callback([](){});
	} else if (m_state == STATE_FINISHED || m_state == STATE_CANCELED) {
		// In the "Finished" or "Canceled" state. Reset the state to "Idle".
		m_state = STATE_IDLE;
		m_print->set_cancel_callback([](){});
	}
	BOOST_LOG_TRIVIAL(info) << __FUNCTION__<< ", exit"<<std::endl;
//	m_export_path.clear();
	return true;
}

bool BackgroundSlicingProcess::reset()
{
	bool stopped = this->stop();
	this->reset_export();
	//BBS: don't clear print for print is not owned by background slicing process anymore
	//do it in the part_plate
	//m_print->clear();
	this->invalidate_all_steps();
	return stopped;
}

// To be called by Print::apply() on the UI thread through the Print::m_cancel_callback to stop the background
// processing before changing any data of running or finalized milestones.
// This function shall not trigger any UI update through the wxWidgets event.
void BackgroundSlicingProcess::stop_internal()
{
	BOOST_LOG_TRIVIAL(info) << __FUNCTION__<< ", enter"<<std::endl;
	// m_print->state_mutex() shall be held. Unfortunately there is no interface to test for it.
	if (m_state == STATE_IDLE)
		// The worker thread is waiting on m_mutex/m_condition for wake up. The following lock of the mutex would block.
		return;
	std::unique_lock<std::mutex> lck(m_mutex);
	assert(m_state == STATE_STARTED || m_state == STATE_RUNNING || m_state == STATE_FINISHED || m_state == STATE_CANCELED);
	if (m_state == STATE_STARTED || m_state == STATE_RUNNING) {
		// Cancel any task planned by the background thread on UI thread.
		cancel_ui_task(m_ui_task);
		// At this point of time the worker thread may be blocking on m_print->state_mutex().
		// Set the print state to canceled before unlocking the state_mutex(), so when the worker thread wakes up,
		// it throws the CanceledException().
		m_print->cancel_internal();
		// Allow the worker thread to wake up if blocking on a milestone.
		m_print->state_mutex().unlock();
		// Wait until the background processing stops by being canceled.
		m_condition.wait(lck, [this](){ return m_state == STATE_CANCELED; });
		// Lock it back to be in a consistent state.
		m_print->state_mutex().lock();
	}
	// In the "Canceled" state. Reset the state to "Idle".
	m_state = STATE_IDLE;
	m_print->set_cancel_callback([](){});
	BOOST_LOG_TRIVIAL(info) << __FUNCTION__<< ", exit"<<std::endl;
}

// Execute task from background thread on the UI thread. Returns true if processed, false if cancelled.
bool BackgroundSlicingProcess::execute_ui_task(std::function<void()> task)
{
	bool running = false;
	if (m_mutex.try_lock()) {
		// Cancellation is either not in process, or already canceled and waiting for us to finish.
		// There must be no UI task planned.
		assert(! m_ui_task);
		if (! m_print->canceled()) {
			running = true;
			m_ui_task = std::make_shared<UITask>();
		}
		m_mutex.unlock();
	} else {
		// Cancellation is in process.
	}

	bool result = false;
	if (running) {
		std::shared_ptr<UITask> ctx = m_ui_task;
		GUI::wxGetApp().mainframe->m_plater->CallAfter([task, ctx]() {
			// Running on the UI thread, thus ctx->state does not need to be guarded with mutex against ::cancel_ui_task().
			assert(ctx->state == UITask::Planned || ctx->state == UITask::Canceled);
			if (ctx->state == UITask::Planned) {
				task();
				std::unique_lock<std::mutex> lck(ctx->mutex);
	    		ctx->state = UITask::Finished;
	    	}
	    	// Wake up the worker thread from the UI thread.
    		ctx->condition.notify_all();
	    });

	    {
			std::unique_lock<std::mutex> lock(ctx->mutex);
	    	ctx->condition.wait(lock, [&ctx]{ return ctx->state == UITask::Finished || ctx->state == UITask::Canceled; });
	    }
	    result = ctx->state == UITask::Finished;
		m_ui_task.reset();
	}

	return result;
}

// To be called on the UI thread from ::stop() and ::stop_internal().
void BackgroundSlicingProcess::cancel_ui_task(std::shared_ptr<UITask> task)
{
	if (task) {
		std::unique_lock<std::mutex> lck(task->mutex);
		task->state = UITask::Canceled;
		lck.unlock();
		task->condition.notify_all();
	}
}

bool BackgroundSlicingProcess::empty() const
{
	assert(m_print != nullptr);
	return m_print->empty();
}

StringObjectException BackgroundSlicingProcess::validate(StringObjectException *warning, Polygons* collison_polygons, std::vector<std::pair<Polygon, float>>* height_polygons)
{
	assert(m_print != nullptr);
    return m_print->validate(warning, collison_polygons, height_polygons);
}

// Apply config over the print. Returns false, if the new config values caused any of the already
// processed steps to be invalidated, therefore the task will need to be restarted.
Print::ApplyStatus BackgroundSlicingProcess::apply(const Model &model, const DynamicPrintConfig &config)
{
	assert(m_print != nullptr);
	assert(config.opt_enum<PrinterTechnology>("printer_technology") == m_print->technology());
	// TODO: add partplate config
	DynamicPrintConfig new_config = config;
	new_config.apply(*m_current_plate->config());
	Print::ApplyStatus invalidated = m_print->apply(model, new_config);
	if ((invalidated & PrintBase::APPLY_STATUS_INVALIDATED) != 0 && m_print->technology() == ptFFF &&
		!m_fff_print->is_step_done(psGCodeExport)) {
		// Some FFF status was invalidated, and the G-code was not exported yet.
		// Let the G-code preview UI know that the final G-code preview is not valid.
		// In addition, this early memory deallocation reduces memory footprint.
		BOOST_LOG_TRIVIAL(info) << __FUNCTION__ << boost::format(": invalide gcode result %1%, will reset soon")%m_gcode_result;
		if (m_gcode_result != nullptr)
			m_gcode_result->reset();
	}
	return invalidated;
}

void BackgroundSlicingProcess::set_task(const PrintBase::TaskParams &params)
{
	assert(m_print != nullptr);
	m_print->set_task(params);
}

// Set the output path of the G-code.
void BackgroundSlicingProcess::schedule_export(const std::string &path, bool export_path_on_removable_media)
{
	assert(m_export_path.empty());
	if (! m_export_path.empty())
		return;

	// Guard against entering the export step before changing the export path.
	std::scoped_lock<std::mutex> lock(m_print->state_mutex());
	this->invalidate_step(bspsGCodeFinalize);
	m_export_path = path;
	m_export_path_on_removable_media = export_path_on_removable_media;
}

void BackgroundSlicingProcess::schedule_upload(Slic3r::PrintHostJob upload_job)
{
	assert(m_export_path.empty());
	if (! m_export_path.empty())
		return;

	// Guard against entering the export step before changing the export path.
	std::scoped_lock<std::mutex> lock(m_print->state_mutex());
	this->invalidate_step(bspsGCodeFinalize);
	m_export_path.clear();
	m_upload_job = std::move(upload_job);
}

void BackgroundSlicingProcess::reset_export()
{
	assert(! this->running());
	if (! this->running()) {
		m_export_path.clear();
		m_export_path_on_removable_media = false;
		// invalidate_step expects the mutex to be locked.
		std::scoped_lock<std::mutex> lock(m_print->state_mutex());
		this->invalidate_step(bspsGCodeFinalize);
	}
}

bool BackgroundSlicingProcess::set_step_started(BackgroundSlicingProcessStep step)
{
	return m_step_state.set_started(step, m_print->state_mutex(), [this](){ this->throw_if_canceled(); });
}

void BackgroundSlicingProcess::set_step_done(BackgroundSlicingProcessStep step)
{
	m_step_state.set_done(step, m_print->state_mutex(), [this](){ this->throw_if_canceled(); });
}

bool BackgroundSlicingProcess::is_step_done(BackgroundSlicingProcessStep step) const
{
	return m_step_state.is_done(step, m_print->state_mutex());
}

bool BackgroundSlicingProcess::invalidate_step(BackgroundSlicingProcessStep step)
{
    bool invalidated = m_step_state.invalidate(step, [this](){ this->stop_internal(); });
    return invalidated;
}

bool BackgroundSlicingProcess::invalidate_all_steps()
{
	return m_step_state.invalidate_all([this](){ this->stop_internal(); });
}

// G-code is generated in m_temp_output_path.
// Optionally run a post-processing script on a copy of m_temp_output_path.
// Copy the final G-code to target location (possibly a SD card, if it is a removable media, then verify that the file was written without an error).
void BackgroundSlicingProcess::finalize_gcode()
{
	//BBS: don't support running user-defined post-processing scripts
	//m_print->set_status(95, _utf8(L("Running post-processing scripts")));

	// Perform the final post-processing of the export path by applying the print statistics over the file name.
	std::string export_path = m_fff_print->print_statistics().finalize_output_path(m_export_path);
	std::string output_path = m_temp_output_path;

	// Both output_path and export_path ar in-out parameters.
	// If post processed, output_path will differ from m_temp_output_path as run_post_process_scripts() will make a copy of the G-code to not
	// collide with the G-code viewer memory mapping of the unprocessed G-code. G-code viewer maps unprocessed G-code, because m_gcode_result
	// is calculated for the unprocessed G-code and it references lines in the memory mapped G-code file by line numbers.
	// export_path may be changed by the post-processing script as well if the post processing script decides so, see GH #6042.
	//BBS: don't support running post process scripts
	bool post_processed = run_post_process_scripts(output_path, true, "File", export_path, m_fff_print->full_print_config());
	auto remove_post_processed_temp_file = [post_processed, &output_path]() {
		if (post_processed)
			try {
				boost::filesystem::remove(output_path);
			} catch (const std::exception &ex) {
				BOOST_LOG_TRIVIAL(error) << "Failed to remove temp file " << output_path << ": " << ex.what();
			}
	};

	//FIXME localize the messages
	std::string error_message;
	int copy_ret_val = CopyFileResult::SUCCESS;
	try
	{
		copy_ret_val = copy_file(output_path, export_path, error_message, m_export_path_on_removable_media);
		remove_post_processed_temp_file();
	}
	catch (...)
	{
		remove_post_processed_temp_file();
		throw Slic3r::ExportError(_utf8(L("Unknown error when export G-code.")));
	}
	switch (copy_ret_val) {
	case CopyFileResult::SUCCESS: break; // no error
	case CopyFileResult::FAIL_COPY_FILE:
		//throw Slic3r::ExportError((boost::format(_utf8(L("Copying of the temporary G-code to the output G-code failed. Maybe the SD card is write locked?\nError message: %1%"))) % error_message).str());
		//break;
	case CopyFileResult::FAIL_FILES_DIFFERENT:
		//throw Slic3r::ExportError((boost::format(_utf8(L("Copying of the temporary G-code to the output G-code failed. There might be problem with target device, please try exporting again or using different device. The corrupted output G-code is at %1%.tmp."))) % export_path).str());
		//break;
	case CopyFileResult::FAIL_RENAMING:
		//throw Slic3r::ExportError((boost::format(_utf8(L("Renaming of the G-code after copying to the selected destination folder has failed. Current path is %1%.tmp. Please try exporting again."))) % export_path).str());
		//break;
	case CopyFileResult::FAIL_CHECK_ORIGIN_NOT_OPENED:
		//throw Slic3r::ExportError((boost::format(_utf8(L("Copying of the temporary G-code has finished but the original code at %1% couldn't be opened during copy check. The output G-code is at %2%.tmp."))) % output_path % export_path).str());
		//break;
	case CopyFileResult::FAIL_CHECK_TARGET_NOT_OPENED:
		//throw Slic3r::ExportError((boost::format(_utf8(L("Copying of the temporary G-code has finished but the exported code couldn't be opened during copy check. The output G-code is at %1%.tmp."))) % export_path).str());
		//break;
	default:
		BOOST_LOG_TRIVIAL(error) << "Fail code(" << (int)copy_ret_val << ") when copy "<<output_path<<" to " << export_path << ".";
		throw Slic3r::ExportError((boost::format(_utf8(L("Failed to save gcode file.\nError message: %1%.\nSource file %2%."))) % error_message % output_path).str());
		//throw Slic3r::ExportError(_utf8(L("Unknown error when export G-code.")));
		break;
	}

	// BBS
	auto evt = new wxCommandEvent(m_event_export_finished_id, GUI::wxGetApp().mainframe->m_plater->GetId());
	wxString output_gcode_str = wxString::FromUTF8(export_path.c_str(), export_path.length());
	evt->SetString(output_gcode_str);
	wxQueueEvent(GUI::wxGetApp().mainframe->m_plater, evt);

	// BBS: to be checked. Whether use export_path or output_path.
	gcode_add_line_number(export_path, m_fff_print->full_print_config());

	m_print->set_status(100, (boost::format(_utf8(L("Succeed to export G-code to %1%"))) % export_path).str());
}

// A print host upload job has been scheduled, enqueue it to the printhost job queue
void BackgroundSlicingProcess::prepare_upload()
{
	// Generate a unique temp path to which the gcode/zip file is copied/exported
	boost::filesystem::path source_path = boost::filesystem::temp_directory_path()
		/ boost::filesystem::unique_path("." SLIC3R_APP_KEY ".upload.%%%%-%%%%-%%%%-%%%%");

	if (m_print == m_fff_print) {
		m_print->set_status(95, _utf8(L("Running post-processing scripts")));
		std::string error_message;
		if (copy_file(m_temp_output_path, source_path.string(), error_message) != SUCCESS)
			throw Slic3r::RuntimeError(_utf8(L("Copying of the temporary G-code to the output G-code failed")));
        m_upload_job.upload_data.upload_path = m_fff_print->print_statistics().finalize_output_path(m_upload_job.upload_data.upload_path.string());
        // Make a copy of the source path, as run_post_process_scripts() is allowed to change it when making a copy of the source file
        // (not here, but when the final target is a file). 
        std::string source_path_str = source_path.string();
        std::string output_name_str = m_upload_job.upload_data.upload_path.string();
		if (run_post_process_scripts(source_path_str, false, m_upload_job.printhost->get_name(), output_name_str, m_fff_print->full_print_config()))
			m_upload_job.upload_data.upload_path = output_name_str;
    } else {
        m_upload_job.upload_data.upload_path = m_sla_print->print_statistics().finalize_output_path(m_upload_job.upload_data.upload_path.string());
        
        ThumbnailsList thumbnails = this->render_thumbnails(
        	ThumbnailsParams{current_print()->full_print_config().option<ConfigOptionPoints>("thumbnails")->values, true, true, true, true});
																												 // true, false, true, true); // renders also supports and pad
        Zipper zipper{source_path.string()};
        m_sla_archive.export_print(zipper, *m_sla_print, m_upload_job.upload_data.upload_path.string());
        for (const ThumbnailData& data : thumbnails)
	        if (data.is_valid())
	            write_thumbnail(zipper, data);
        zipper.finalize();
    }

    m_print->set_status(100, (boost::format(_utf8(L("Scheduling upload to `%1%`. See Window -> Print Host Upload Queue"))) % m_upload_job.printhost->get_host()).str());

	m_upload_job.upload_data.source_path = std::move(source_path);

	GUI::wxGetApp().printhost_job_queue().enqueue(std::move(m_upload_job));
}
// Executed by the background thread, to start a task on the UI thread.
ThumbnailsList BackgroundSlicingProcess::render_thumbnails(const ThumbnailsParams &params)
{
	ThumbnailsList thumbnails;
	if (m_thumbnail_cb)
		this->execute_ui_task([this, &params, &thumbnails](){ thumbnails = m_thumbnail_cb(params); });
	return thumbnails;
}

}; // namespace Slic3r<|MERGE_RESOLUTION|>--- conflicted
+++ resolved
@@ -185,20 +185,9 @@
 // from the G-code generator.
 void BackgroundSlicingProcess::process_fff()
 {
-<<<<<<< HEAD
-	assert(m_print == m_fff_print);
-	PresetBundle &preset_bundle = *wxGetApp().preset_bundle;
-
-	m_fff_print->is_BBL_printer() =
-            preset_bundle.printers.get_edited_preset().is_bbl_vendor_preset(
-                &preset_bundle);
-        
-
-=======
     assert(m_print == m_fff_print);
     PresetBundle &preset_bundle = *wxGetApp().preset_bundle;
-    m_fff_print->set_BBL_Printer(preset_bundle.printers.get_edited_preset().is_bbl_vendor_preset(&preset_bundle));
->>>>>>> 0d6778a9
+    m_fff_print->is_BBL_printer() = preset_bundle.printers.get_edited_preset().is_bbl_vendor_preset(&preset_bundle);
 	//BBS: add the logic to process from an existed gcode file
 	if (m_print->finished()) {
 		BOOST_LOG_TRIVIAL(info) << __FUNCTION__ << boost::format(" %1%: skip slicing, to process previous gcode file")%__LINE__;
