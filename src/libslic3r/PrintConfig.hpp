// Configuration store of Slic3r.
//
// The configuration store is either static or dynamic.
// DynamicPrintConfig is used mainly at the user interface. while the StaticPrintConfig is used
// during the slicing and the g-code generation.
//
// The classes derived from StaticPrintConfig form a following hierarchy.
//
// FullPrintConfig
//    PrintObjectConfig
//    PrintRegionConfig
//    PrintConfig
//        GCodeConfig
//

#ifndef slic3r_PrintConfig_hpp_
#define slic3r_PrintConfig_hpp_

#include "libslic3r.h"
#include "Config.hpp"
#include "Polygon.hpp"
#include <boost/preprocessor/facilities/empty.hpp>
#include <boost/preprocessor/punctuation/comma_if.hpp>
#include <boost/preprocessor/seq/for_each.hpp>
#include <boost/preprocessor/seq/for_each_i.hpp>
#include <boost/preprocessor/stringize.hpp>
#include <boost/preprocessor/tuple/elem.hpp>
#include <boost/preprocessor/tuple/to_seq.hpp>

// #define HAS_PRESSURE_EQUALIZER

namespace Slic3r {

enum GCodeFlavor : unsigned char {
    gcfMarlinLegacy, gcfKlipper, gcfRepRapFirmware, gcfRepRapSprinter, gcfRepetier, gcfTeacup, gcfMakerWare, gcfMarlinFirmware, gcfSailfish, gcfMach3, gcfMachinekit,
    gcfSmoothie, gcfNoExtrusion
};

enum class FuzzySkinType {
    None,
    External,
    All,
};

enum PrintHostType {
    htPrusaLink, htOctoPrint, htDuet, htFlashAir, htAstroBox, htRepetier, htMKS
};

enum AuthorizationType {
    atKeyPassword, atUserPassword
};

enum InfillPattern : int {
    ipConcentric, ipRectilinear, ipGrid, ipLine, ipCubic, ipTriangles, ipStars, ipGyroid, ipHoneycomb, ipAdaptiveCubic, ipMonotonic, ipMonotonicLine, ipAlignedRectilinear, ip3DHoneycomb,
    ipHilbertCurve, ipArchimedeanChords, ipOctagramSpiral, ipSupportCubic, ipSupportBase, ipConcentricInternal,
    ipLightning,
ipCount,
};

enum class IroningType {
    NoIroning,
    TopSurfaces,
    TopmostOnly,
    AllSolid,
    Count,
};

//BBS
enum class WallInfillOrder {
    InnerOuterInfill,
    OuterInnerInfill,
    InfillInnerOuter,
    InfillOuterInner,
    InnerOuterInnerInfill,
    Count,
};
//BBS
enum class PrintSequence {
    ByLayer,
    ByObject,
    ByDefault,
    Count,
};

enum class SlicingMode
{
    // Regular, applying ClipperLib::pftNonZero rule when creating ExPolygons.
    Regular,
    // Compatible with 3DLabPrint models, applying ClipperLib::pftEvenOdd rule when creating ExPolygons.
    EvenOdd,
    // Orienting all contours CCW, thus closing all holes.
    CloseHoles,
};

enum SupportMaterialPattern {
    smpDefault,
    smpRectilinear, smpRectilinearGrid, smpHoneycomb,
    smpLightning,
    smpNone,
};

enum SupportMaterialStyle {
    smsDefault, smsGrid, smsSnug, smsTreeSlim, smsTreeStrong, smsTreeHybrid
};

enum SupportMaterialInterfacePattern {
    smipAuto, smipRectilinear, smipConcentric,
};

// BBS
enum SupportType {
    stNormalAuto, stTreeAuto, stNormal, stTree
};
inline bool is_tree(SupportType stype)
{
    return std::set<SupportType>{stTreeAuto, stTree}.count(stype) != 0;
};
inline bool is_tree_slim(SupportType type, SupportMaterialStyle style)
{
    return is_tree(type) && (style==smsDefault || style==smsTreeSlim);
};
inline bool is_auto(SupportType stype)
{
    return std::set<SupportType>{stNormalAuto, stTreeAuto}.count(stype) != 0;
};

enum SeamPosition {
    spNearest, spAligned, spRear, spRandom
};

enum LiftType {
    NormalLift,
    SpiralLift,
    LazyLift
};

enum SLAMaterial {
    slamTough,
    slamFlex,
    slamCasting,
    slamDental,
    slamHeatResistant,
};

enum SLADisplayOrientation {
    sladoLandscape,
    sladoPortrait
};

enum SLAPillarConnectionMode {
    slapcmZigZag,
    slapcmCross,
    slapcmDynamic
};

enum BrimType {
    btAutoBrim,  // BBS
    btOuterOnly,
    btInnerOnly,
    btOuterAndInner,
    btNoBrim,
};

enum TimelapseType : int {
    tlTraditional = 0,
    tlSmooth
};

enum DraftShield {
    dsDisabled, dsLimited, dsEnabled
};

enum class PerimeterGeneratorType
{
    // Classic perimeter generator using Clipper offsets with constant extrusion width.
    Classic,
    // Perimeter generator with variable extrusion width based on the paper
    // "A framework for adaptive width control of dense contour-parallel toolpaths in fused deposition modeling" ported from Cura.
    Arachne
};

// BBS
enum OverhangFanThreshold {
    Overhang_threshold_none = 0,
    Overhang_threshold_1_4,
    Overhang_threshold_2_4,
    Overhang_threshold_3_4,
    Overhang_threshold_4_4,
    Overhang_threshold_bridge
};

// BBS
enum BedType {
    btDefault = 0,
    btPC,
    btEP,
    btPEI,
    btPTE,
    btCount
};

// BBS
enum NozzleType {
    ntUndefine = 0,
    ntHardenedSteel,
    ntStainlessSteel,
    ntBrass,
    ntCount
};

// BBS
enum ZHopType {
    zhtAuto = 0,
    zhtNormal,
    zhtSlope,
    zhtSpiral,
    zhtCount
};

static std::string bed_type_to_gcode_string(const BedType type)
{
    std::string type_str;

    switch (type) {
    case btPC:
        type_str = "cool_plate";
        break;
    case btEP:
        type_str = "eng_plate";
        break;
    case btPEI:
        type_str = "hot_plate";
        break;
    case btPTE:
        type_str = "textured_plate";
        break;
    default:
        type_str = "unknown";
        break;
    }

    return type_str;
}

static std::string get_bed_temp_key(const BedType type)
{
    if (type == btPC)
        return "cool_plate_temp";

    if (type == btEP)
        return "eng_plate_temp";

    if (type == btPEI)
        return "hot_plate_temp";

    if (type == btPTE)
        return "textured_plate_temp";

    return "";
}

static std::string get_bed_temp_1st_layer_key(const BedType type)
{
    if (type == btPC)
        return "cool_plate_temp_initial_layer";

    if (type == btEP)
        return "eng_plate_temp_initial_layer";

    if (type == btPEI)
        return "hot_plate_temp_initial_layer";

    if (type == btPTE)
        return "textured_plate_temp_initial_layer";

    return "";
}

#define CONFIG_OPTION_ENUM_DECLARE_STATIC_MAPS(NAME) \
    template<> const t_config_enum_names& ConfigOptionEnum<NAME>::get_enum_names(); \
    template<> const t_config_enum_values& ConfigOptionEnum<NAME>::get_enum_values();

CONFIG_OPTION_ENUM_DECLARE_STATIC_MAPS(PrinterTechnology)
CONFIG_OPTION_ENUM_DECLARE_STATIC_MAPS(GCodeFlavor)
CONFIG_OPTION_ENUM_DECLARE_STATIC_MAPS(FuzzySkinType)
CONFIG_OPTION_ENUM_DECLARE_STATIC_MAPS(InfillPattern)
CONFIG_OPTION_ENUM_DECLARE_STATIC_MAPS(IroningType)
CONFIG_OPTION_ENUM_DECLARE_STATIC_MAPS(SlicingMode)
CONFIG_OPTION_ENUM_DECLARE_STATIC_MAPS(SupportMaterialPattern)
CONFIG_OPTION_ENUM_DECLARE_STATIC_MAPS(SupportMaterialStyle)
CONFIG_OPTION_ENUM_DECLARE_STATIC_MAPS(SupportMaterialInterfacePattern)
// BBS
CONFIG_OPTION_ENUM_DECLARE_STATIC_MAPS(SupportType)
CONFIG_OPTION_ENUM_DECLARE_STATIC_MAPS(SeamPosition)
CONFIG_OPTION_ENUM_DECLARE_STATIC_MAPS(SLADisplayOrientation)
CONFIG_OPTION_ENUM_DECLARE_STATIC_MAPS(SLAPillarConnectionMode)
CONFIG_OPTION_ENUM_DECLARE_STATIC_MAPS(BrimType)
CONFIG_OPTION_ENUM_DECLARE_STATIC_MAPS(TimelapseType)
CONFIG_OPTION_ENUM_DECLARE_STATIC_MAPS(BedType)
CONFIG_OPTION_ENUM_DECLARE_STATIC_MAPS(DraftShield)
CONFIG_OPTION_ENUM_DECLARE_STATIC_MAPS(ForwardCompatibilitySubstitutionRule)

CONFIG_OPTION_ENUM_DECLARE_STATIC_MAPS(PrintHostType)
CONFIG_OPTION_ENUM_DECLARE_STATIC_MAPS(AuthorizationType)
CONFIG_OPTION_ENUM_DECLARE_STATIC_MAPS(PerimeterGeneratorType)

#undef CONFIG_OPTION_ENUM_DECLARE_STATIC_MAPS

// Defines each and every confiuration option of Slic3r, including the properties of the GUI dialogs.
// Does not store the actual values, but defines default values.
class PrintConfigDef : public ConfigDef
{
public:
    PrintConfigDef();

    static void handle_legacy(t_config_option_key &opt_key, std::string &value);

    // Array options growing with the number of extruders
    const std::vector<std::string>& extruder_option_keys() const { return m_extruder_option_keys; }
    // Options defining the extruder retract properties. These keys are sorted lexicographically.
    // The extruder retract keys could be overidden by the same values defined at the Filament level
    // (then the key is further prefixed with the "filament_" prefix).
    const std::vector<std::string>& extruder_retract_keys() const { return m_extruder_retract_keys; }

    // BBS
    const std::vector<std::string>& filament_option_keys() const { return m_filament_option_keys; }
    const std::vector<std::string>& filament_retract_keys() const { return m_filament_retract_keys; }

private:
    void init_common_params();
    void init_fff_params();
    void init_extruder_option_keys();
    void init_sla_params();

    std::vector<std::string>    m_extruder_option_keys;
    std::vector<std::string>    m_extruder_retract_keys;

    // BBS
    void init_filament_option_keys();

    std::vector<std::string>    m_filament_option_keys;
    std::vector<std::string>    m_filament_retract_keys;
};

// The one and only global definition of SLic3r configuration options.
// This definition is constant.
extern const PrintConfigDef print_config_def;

class StaticPrintConfig;

// Minimum object distance for arrangement, based on printer technology.
double min_object_distance(const ConfigBase &cfg);

// Slic3r dynamic configuration, used to override the configuration
// per object, per modification volume or per printing material.
// The dynamic configuration is also used to store user modifications of the print global parameters,
// so the modified configuration values may be diffed against the active configuration
// to invalidate the proper slicing resp. g-code generation processing steps.
// This object is mapped to Perl as Slic3r::Config.
class DynamicPrintConfig : public DynamicConfig
{
public:
    DynamicPrintConfig() {}
    DynamicPrintConfig(const DynamicPrintConfig &rhs) : DynamicConfig(rhs) {}
    DynamicPrintConfig(DynamicPrintConfig &&rhs) noexcept : DynamicConfig(std::move(rhs)) {}
    explicit DynamicPrintConfig(const StaticPrintConfig &rhs);
    explicit DynamicPrintConfig(const ConfigBase &rhs) : DynamicConfig(rhs) {}

    DynamicPrintConfig& operator=(const DynamicPrintConfig &rhs) { DynamicConfig::operator=(rhs); return *this; }
    DynamicPrintConfig& operator=(DynamicPrintConfig &&rhs) noexcept { DynamicConfig::operator=(std::move(rhs)); return *this; }

    static DynamicPrintConfig  full_print_config();
    static DynamicPrintConfig* new_from_defaults_keys(const std::vector<std::string> &keys);

    // Overrides ConfigBase::def(). Static configuration definition. Any value stored into this ConfigBase shall have its definition here.
    const ConfigDef*    def() const override { return &print_config_def; }

    void                normalize_fdm(int used_filaments = 0);
    void                normalize_fdm_1();
    //return the changed param set
    t_config_option_keys normalize_fdm_2(int num_objects, int used_filaments = 0);

    void                set_num_extruders(unsigned int num_extruders);

    // BBS
    void                set_num_filaments(unsigned int num_filaments);

    //BBS
    // Validate the PrintConfig. Returns an empty string on success, otherwise an error message is returned.
    std::map<std::string, std::string>         validate(bool under_cli = false);

    // Verify whether the opt_key has not been obsoleted or renamed.
    // Both opt_key and value may be modified by handle_legacy().
    // If the opt_key is no more valid in this version of Slic3r, opt_key is cleared by handle_legacy().
    // handle_legacy() is called internally by set_deserialize().
    void                handle_legacy(t_config_option_key &opt_key, std::string &value) const override
        { PrintConfigDef::handle_legacy(opt_key, value); }

    //BBS special case Support G/ Support W
    std::string get_filament_type(std::string &displayed_filament_type, int id = 0);

    bool is_custom_defined();
};

void handle_legacy_sla(DynamicPrintConfig &config);

class StaticPrintConfig : public StaticConfig
{
public:
    StaticPrintConfig() {}

    // Overrides ConfigBase::def(). Static configuration definition. Any value stored into this ConfigBase shall have its definition here.
    const ConfigDef*    def() const override { return &print_config_def; }
    // Reference to the cached list of keys.
    virtual const t_config_option_keys& keys_ref() const = 0;

protected:
    // Verify whether the opt_key has not been obsoleted or renamed.
    // Both opt_key and value may be modified by handle_legacy().
    // If the opt_key is no more valid in this version of Slic3r, opt_key is cleared by handle_legacy().
    // handle_legacy() is called internally by set_deserialize().
    void                handle_legacy(t_config_option_key &opt_key, std::string &value) const override
        { PrintConfigDef::handle_legacy(opt_key, value); }

    // Internal class for keeping a dynamic map to static options.
    class StaticCacheBase
    {
    public:
        // To be called during the StaticCache setup.
        // Add one ConfigOption into m_map_name_to_offset.
        template<typename T>
        void                opt_add(const std::string &name, const char *base_ptr, const T &opt)
        {
            assert(m_map_name_to_offset.find(name) == m_map_name_to_offset.end());
            m_map_name_to_offset[name] = (const char*)&opt - base_ptr;
        }

    protected:
        std::map<std::string, ptrdiff_t>    m_map_name_to_offset;
    };

    // Parametrized by the type of the topmost class owning the options.
    template<typename T>
    class StaticCache : public StaticCacheBase
    {
    public:
        // Calling the constructor of m_defaults with 0 forces m_defaults to not run the initialization.
        StaticCache() : m_defaults(nullptr) {}
        ~StaticCache() { delete m_defaults; m_defaults = nullptr; }

        bool                initialized() const { return ! m_keys.empty(); }

        ConfigOption*       optptr(const std::string &name, T *owner) const
        {
            const auto it = m_map_name_to_offset.find(name);
            return (it == m_map_name_to_offset.end()) ? nullptr : reinterpret_cast<ConfigOption*>((char*)owner + it->second);
        }

        const ConfigOption* optptr(const std::string &name, const T *owner) const
        {
            const auto it = m_map_name_to_offset.find(name);
            return (it == m_map_name_to_offset.end()) ? nullptr : reinterpret_cast<const ConfigOption*>((const char*)owner + it->second);
        }

        const std::vector<std::string>& keys()      const { return m_keys; }
        const T&                        defaults()  const { return *m_defaults; }

        // To be called during the StaticCache setup.
        // Collect option keys from m_map_name_to_offset,
        // assign default values to m_defaults.
        void                finalize(T *defaults, const ConfigDef *defs)
        {
            assert(defs != nullptr);
            m_defaults = defaults;
            m_keys.clear();
            m_keys.reserve(m_map_name_to_offset.size());
            for (const auto &kvp : defs->options) {
                // Find the option given the option name kvp.first by an offset from (char*)m_defaults.
                ConfigOption *opt = this->optptr(kvp.first, m_defaults);
                if (opt == nullptr)
                    // This option is not defined by the ConfigBase of type T.
                    continue;
                m_keys.emplace_back(kvp.first);
                const ConfigOptionDef *def = defs->get(kvp.first);
                assert(def != nullptr);
                if (def->default_value)
                    opt->set(def->default_value.get());
            }
        }

    private:
        T                                  *m_defaults;
        std::vector<std::string>            m_keys;
    };
};

#define STATIC_PRINT_CONFIG_CACHE_BASE(CLASS_NAME) \
public: \
    /* Overrides ConfigBase::optptr(). Find ando/or create a ConfigOption instance for a given name. */ \
    const ConfigOption*      optptr(const t_config_option_key &opt_key) const override \
        { return s_cache_##CLASS_NAME.optptr(opt_key, this); } \
    /* Overrides ConfigBase::optptr(). Find ando/or create a ConfigOption instance for a given name. */ \
    ConfigOption*            optptr(const t_config_option_key &opt_key, bool create = false) override \
        { return s_cache_##CLASS_NAME.optptr(opt_key, this); } \
    /* Overrides ConfigBase::keys(). Collect names of all configuration values maintained by this configuration store. */ \
    t_config_option_keys     keys() const override { return s_cache_##CLASS_NAME.keys(); } \
    const t_config_option_keys& keys_ref() const override { return s_cache_##CLASS_NAME.keys(); } \
    static const CLASS_NAME& defaults() { assert(s_cache_##CLASS_NAME.initialized()); return s_cache_##CLASS_NAME.defaults(); } \
private: \
    friend int print_config_static_initializer(); \
    static void initialize_cache() \
    { \
        assert(! s_cache_##CLASS_NAME.initialized()); \
        if (! s_cache_##CLASS_NAME.initialized()) { \
            CLASS_NAME *inst = new CLASS_NAME(1); \
            inst->initialize(s_cache_##CLASS_NAME, (const char*)inst); \
            s_cache_##CLASS_NAME.finalize(inst, inst->def()); \
        } \
    } \
    /* Cache object holding a key/option map, a list of option keys and a copy of this static config initialized with the defaults. */ \
    static StaticPrintConfig::StaticCache<CLASS_NAME> s_cache_##CLASS_NAME;

#define STATIC_PRINT_CONFIG_CACHE(CLASS_NAME) \
    STATIC_PRINT_CONFIG_CACHE_BASE(CLASS_NAME) \
public: \
    /* Public default constructor will initialize the key/option cache and the default object copy if needed. */ \
    CLASS_NAME() { assert(s_cache_##CLASS_NAME.initialized()); *this = s_cache_##CLASS_NAME.defaults(); } \
protected: \
    /* Protected constructor to be called when compounded. */ \
    CLASS_NAME(int) {}

#define STATIC_PRINT_CONFIG_CACHE_DERIVED(CLASS_NAME) \
    STATIC_PRINT_CONFIG_CACHE_BASE(CLASS_NAME) \
public: \
    /* Overrides ConfigBase::def(). Static configuration definition. Any value stored into this ConfigBase shall have its definition here. */ \
    const ConfigDef*    def() const override { return &print_config_def; } \
    /* Handle legacy and obsoleted config keys */ \
    void                handle_legacy(t_config_option_key &opt_key, std::string &value) const override \
        { PrintConfigDef::handle_legacy(opt_key, value); }

#define PRINT_CONFIG_CLASS_ELEMENT_DEFINITION(r, data, elem) BOOST_PP_TUPLE_ELEM(0, elem) BOOST_PP_TUPLE_ELEM(1, elem);
#define PRINT_CONFIG_CLASS_ELEMENT_INITIALIZATION2(KEY) cache.opt_add(BOOST_PP_STRINGIZE(KEY), base_ptr, this->KEY);
#define PRINT_CONFIG_CLASS_ELEMENT_INITIALIZATION(r, data, elem) PRINT_CONFIG_CLASS_ELEMENT_INITIALIZATION2(BOOST_PP_TUPLE_ELEM(1, elem))
#define PRINT_CONFIG_CLASS_ELEMENT_HASH(r, data, elem) boost::hash_combine(seed, BOOST_PP_TUPLE_ELEM(1, elem).hash());
#define PRINT_CONFIG_CLASS_ELEMENT_EQUAL(r, data, elem) if (! (BOOST_PP_TUPLE_ELEM(1, elem) == rhs.BOOST_PP_TUPLE_ELEM(1, elem))) return false;
#define PRINT_CONFIG_CLASS_ELEMENT_LOWER(r, data, elem) \
        if (BOOST_PP_TUPLE_ELEM(1, elem) < rhs.BOOST_PP_TUPLE_ELEM(1, elem)) return true; \
        if (! (BOOST_PP_TUPLE_ELEM(1, elem) == rhs.BOOST_PP_TUPLE_ELEM(1, elem))) return false;

#define PRINT_CONFIG_CLASS_DEFINE(CLASS_NAME, PARAMETER_DEFINITION_SEQ) \
class CLASS_NAME : public StaticPrintConfig { \
    STATIC_PRINT_CONFIG_CACHE(CLASS_NAME) \
public: \
    BOOST_PP_SEQ_FOR_EACH(PRINT_CONFIG_CLASS_ELEMENT_DEFINITION, _, PARAMETER_DEFINITION_SEQ) \
    size_t hash() const throw() \
    { \
        size_t seed = 0; \
        BOOST_PP_SEQ_FOR_EACH(PRINT_CONFIG_CLASS_ELEMENT_HASH, _, PARAMETER_DEFINITION_SEQ) \
        return seed; \
    } \
    bool operator==(const CLASS_NAME &rhs) const throw() \
    { \
        BOOST_PP_SEQ_FOR_EACH(PRINT_CONFIG_CLASS_ELEMENT_EQUAL, _, PARAMETER_DEFINITION_SEQ) \
        return true; \
    } \
    bool operator!=(const CLASS_NAME &rhs) const throw() { return ! (*this == rhs); } \
    bool operator<(const CLASS_NAME &rhs) const throw() \
    { \
        BOOST_PP_SEQ_FOR_EACH(PRINT_CONFIG_CLASS_ELEMENT_LOWER, _, PARAMETER_DEFINITION_SEQ) \
        return false; \
    } \
protected: \
    void initialize(StaticCacheBase &cache, const char *base_ptr) \
    { \
        BOOST_PP_SEQ_FOR_EACH(PRINT_CONFIG_CLASS_ELEMENT_INITIALIZATION, _, PARAMETER_DEFINITION_SEQ) \
    } \
};

#define PRINT_CONFIG_CLASS_DERIVED_CLASS_LIST_ITEM(r, data, i, elem) BOOST_PP_COMMA_IF(i) public elem
#define PRINT_CONFIG_CLASS_DERIVED_CLASS_LIST(CLASSES_PARENTS_TUPLE) BOOST_PP_SEQ_FOR_EACH_I(PRINT_CONFIG_CLASS_DERIVED_CLASS_LIST_ITEM, _, BOOST_PP_TUPLE_TO_SEQ(CLASSES_PARENTS_TUPLE))
#define PRINT_CONFIG_CLASS_DERIVED_INITIALIZER_ITEM(r, VALUE, i, elem) BOOST_PP_COMMA_IF(i) elem(VALUE)
#define PRINT_CONFIG_CLASS_DERIVED_INITIALIZER(CLASSES_PARENTS_TUPLE, VALUE) BOOST_PP_SEQ_FOR_EACH_I(PRINT_CONFIG_CLASS_DERIVED_INITIALIZER_ITEM, VALUE, BOOST_PP_TUPLE_TO_SEQ(CLASSES_PARENTS_TUPLE))
#define PRINT_CONFIG_CLASS_DERIVED_INITCACHE_ITEM(r, data, elem) this->elem::initialize(cache, base_ptr);
#define PRINT_CONFIG_CLASS_DERIVED_INITCACHE(CLASSES_PARENTS_TUPLE) BOOST_PP_SEQ_FOR_EACH(PRINT_CONFIG_CLASS_DERIVED_INITCACHE_ITEM, _, BOOST_PP_TUPLE_TO_SEQ(CLASSES_PARENTS_TUPLE))
#define PRINT_CONFIG_CLASS_DERIVED_HASH(r, data, elem) boost::hash_combine(seed, static_cast<const elem*>(this)->hash());
#define PRINT_CONFIG_CLASS_DERIVED_EQUAL(r, data, elem) \
    if (! (*static_cast<const elem*>(this) == static_cast<const elem&>(rhs))) return false;

// Generic version, with or without new parameters. Don't use this directly.
#define PRINT_CONFIG_CLASS_DERIVED_DEFINE1(CLASS_NAME, CLASSES_PARENTS_TUPLE, PARAMETER_DEFINITION, PARAMETER_REGISTRATION, PARAMETER_HASHES, PARAMETER_EQUALS) \
class CLASS_NAME : PRINT_CONFIG_CLASS_DERIVED_CLASS_LIST(CLASSES_PARENTS_TUPLE) { \
    STATIC_PRINT_CONFIG_CACHE_DERIVED(CLASS_NAME) \
    CLASS_NAME() : PRINT_CONFIG_CLASS_DERIVED_INITIALIZER(CLASSES_PARENTS_TUPLE, 0) { assert(s_cache_##CLASS_NAME.initialized()); *this = s_cache_##CLASS_NAME.defaults(); } \
public: \
    PARAMETER_DEFINITION \
    size_t hash() const throw() \
    { \
        size_t seed = 0; \
        BOOST_PP_SEQ_FOR_EACH(PRINT_CONFIG_CLASS_DERIVED_HASH, _, BOOST_PP_TUPLE_TO_SEQ(CLASSES_PARENTS_TUPLE)) \
        PARAMETER_HASHES \
        return seed; \
    } \
    bool operator==(const CLASS_NAME &rhs) const throw() \
    { \
        BOOST_PP_SEQ_FOR_EACH(PRINT_CONFIG_CLASS_DERIVED_EQUAL, _, BOOST_PP_TUPLE_TO_SEQ(CLASSES_PARENTS_TUPLE)) \
        PARAMETER_EQUALS \
        return true; \
    } \
    bool operator!=(const CLASS_NAME &rhs) const throw() { return ! (*this == rhs); } \
protected: \
    CLASS_NAME(int) : PRINT_CONFIG_CLASS_DERIVED_INITIALIZER(CLASSES_PARENTS_TUPLE, 1) {} \
    void initialize(StaticCacheBase &cache, const char* base_ptr) { \
        PRINT_CONFIG_CLASS_DERIVED_INITCACHE(CLASSES_PARENTS_TUPLE) \
        PARAMETER_REGISTRATION \
    } \
};
// Variant without adding new parameters.
#define PRINT_CONFIG_CLASS_DERIVED_DEFINE0(CLASS_NAME, CLASSES_PARENTS_TUPLE) \
    PRINT_CONFIG_CLASS_DERIVED_DEFINE1(CLASS_NAME, CLASSES_PARENTS_TUPLE, BOOST_PP_EMPTY(), BOOST_PP_EMPTY(), BOOST_PP_EMPTY(), BOOST_PP_EMPTY())
// Variant with adding new parameters.
#define PRINT_CONFIG_CLASS_DERIVED_DEFINE(CLASS_NAME, CLASSES_PARENTS_TUPLE, PARAMETER_DEFINITION_SEQ) \
    PRINT_CONFIG_CLASS_DERIVED_DEFINE1(CLASS_NAME, CLASSES_PARENTS_TUPLE, \
        BOOST_PP_SEQ_FOR_EACH(PRINT_CONFIG_CLASS_ELEMENT_DEFINITION, _, PARAMETER_DEFINITION_SEQ), \
        BOOST_PP_SEQ_FOR_EACH(PRINT_CONFIG_CLASS_ELEMENT_INITIALIZATION, _, PARAMETER_DEFINITION_SEQ), \
        BOOST_PP_SEQ_FOR_EACH(PRINT_CONFIG_CLASS_ELEMENT_HASH, _, PARAMETER_DEFINITION_SEQ), \
        BOOST_PP_SEQ_FOR_EACH(PRINT_CONFIG_CLASS_ELEMENT_EQUAL, _, PARAMETER_DEFINITION_SEQ))

// This object is mapped to Perl as Slic3r::Config::PrintObject.
PRINT_CONFIG_CLASS_DEFINE(
    PrintObjectConfig,

    ((ConfigOptionFloat,               brim_object_gap))
    ((ConfigOptionEnum<BrimType>,      brim_type))
    ((ConfigOptionFloat,               brim_width))
    ((ConfigOptionBool,                bridge_no_support))
    ((ConfigOptionFloat,               elefant_foot_compensation))
    ((ConfigOptionFloat,               max_bridge_length))
    ((ConfigOptionFloat,               line_width))
    // Force the generation of solid shells between adjacent materials/volumes.
    ((ConfigOptionBool,                interface_shells))
    ((ConfigOptionFloat,               layer_height))
    ((ConfigOptionFloat,               raft_contact_distance))
    ((ConfigOptionFloat,               raft_expansion))
    ((ConfigOptionPercent,             raft_first_layer_density))
    ((ConfigOptionFloat,               raft_first_layer_expansion))
    ((ConfigOptionInt,                 raft_layers))
    ((ConfigOptionEnum<SeamPosition>,  seam_position))
    ((ConfigOptionFloat,               slice_closing_radius))
    ((ConfigOptionEnum<SlicingMode>,   slicing_mode))
    ((ConfigOptionBool,                enable_support))
    // Automatic supports (generated based on support_threshold_angle).
    ((ConfigOptionEnum<SupportType>,   support_type))
    // Direction of the support pattern (in XY plane).`
    ((ConfigOptionFloat,               support_angle))
    ((ConfigOptionBool,                support_on_build_plate_only))
    ((ConfigOptionBool,                support_critical_regions_only))
    ((ConfigOptionFloat,               support_top_z_distance))
    ((ConfigOptionFloat,               support_bottom_z_distance))
    ((ConfigOptionInt,                 enforce_support_layers))
    ((ConfigOptionInt,                 support_filament))
    ((ConfigOptionFloat,               support_line_width))
    ((ConfigOptionBool,                support_interface_loop_pattern))
    ((ConfigOptionInt,                 support_interface_filament))
    ((ConfigOptionInt,                 support_interface_top_layers))
    ((ConfigOptionInt,                 support_interface_bottom_layers))
    // Spacing between interface lines (the hatching distance). Set zero to get a solid interface.
    ((ConfigOptionFloat,               support_interface_spacing))
    ((ConfigOptionFloat,               support_interface_speed))
    ((ConfigOptionEnum<SupportMaterialPattern>, support_base_pattern))
    ((ConfigOptionEnum<SupportMaterialInterfacePattern>, support_interface_pattern))
    // Spacing between support material lines (the hatching distance).
    ((ConfigOptionFloat,               support_base_pattern_spacing))
    ((ConfigOptionFloat,               support_expansion))
    ((ConfigOptionFloat,               support_speed))
    ((ConfigOptionEnum<SupportMaterialStyle>, support_style))
    // BBS
    //((ConfigOptionBool,                independent_support_layer_height))
    ((ConfigOptionBool,                thick_bridges))
    // Overhang angle threshold.
    ((ConfigOptionInt,                 support_threshold_angle))
    ((ConfigOptionFloat,               support_object_xy_distance))
    ((ConfigOptionFloat,               xy_hole_compensation))
    ((ConfigOptionFloat,               xy_contour_compensation))
    ((ConfigOptionBool,                flush_into_objects))
    // BBS
    ((ConfigOptionBool,                flush_into_infill))
    ((ConfigOptionBool,                flush_into_support))
    // BBS
    ((ConfigOptionFloat,              tree_support_branch_distance))
    ((ConfigOptionFloat,              tree_support_branch_diameter))
    ((ConfigOptionFloat,              tree_support_branch_angle))
    ((ConfigOptionInt,                tree_support_wall_count))
    ((ConfigOptionBool,               tree_support_adaptive_layer_height))
    ((ConfigOptionBool,               detect_narrow_internal_solid_infill))
    // ((ConfigOptionBool,               adaptive_layer_height))
    ((ConfigOptionFloat,              support_bottom_interface_spacing))
    ((ConfigOptionFloat,              internal_bridge_support_thickness))
    ((ConfigOptionEnum<PerimeterGeneratorType>, wall_generator))
    ((ConfigOptionPercent,            wall_transition_length))
    ((ConfigOptionPercent,            wall_transition_filter_deviation))
    ((ConfigOptionFloat,              wall_transition_angle))
    ((ConfigOptionInt,                wall_distribution_count))
    ((ConfigOptionPercent,            min_feature_size))
    ((ConfigOptionPercent,            min_bead_width))
)

// This object is mapped to Perl as Slic3r::Config::PrintRegion.
PRINT_CONFIG_CLASS_DEFINE(
    PrintRegionConfig,

    ((ConfigOptionInt,                  bottom_shell_layers))
    ((ConfigOptionFloat,                bottom_shell_thickness))
    ((ConfigOptionFloat,                bridge_angle))
    ((ConfigOptionFloat,                bridge_flow))
    ((ConfigOptionFloat,                bridge_speed))
    ((ConfigOptionPercent,              bridge_density))
    ((ConfigOptionBool,                 ensure_vertical_shell_thickness))
    ((ConfigOptionEnum<InfillPattern>,  top_surface_pattern))
    ((ConfigOptionFloat,                top_solid_infill_flow_ratio))
    ((ConfigOptionFloat,                bottom_solid_infill_flow_ratio))
    ((ConfigOptionEnum<InfillPattern>,  bottom_surface_pattern))
    ((ConfigOptionFloat,                outer_wall_line_width))
    ((ConfigOptionFloat,                outer_wall_speed))
    ((ConfigOptionFloatOrPercent,       small_perimeter_speed))
    ((ConfigOptionFloat,                small_perimeter_threshold))
    ((ConfigOptionFloat,                infill_direction))
    ((ConfigOptionPercent,              sparse_infill_density))
    ((ConfigOptionEnum<InfillPattern>,  sparse_infill_pattern))
    ((ConfigOptionEnum<FuzzySkinType>,  fuzzy_skin))
    ((ConfigOptionFloat,                fuzzy_skin_thickness))
    ((ConfigOptionFloat,                fuzzy_skin_point_distance))
    ((ConfigOptionFloat,                 filter_out_gap_fill))
    ((ConfigOptionFloat,                gap_infill_speed))
    ((ConfigOptionInt,                  sparse_infill_filament))
    ((ConfigOptionFloat,                sparse_infill_line_width))
    ((ConfigOptionPercent,              infill_wall_overlap))
    ((ConfigOptionFloat,                sparse_infill_speed))
    //BBS
    ((ConfigOptionBool,                 infill_combination))
    // Ironing options
    ((ConfigOptionEnum<IroningType>,    ironing_type))
    ((ConfigOptionPercent,              ironing_flow))
    ((ConfigOptionFloat,                ironing_spacing))
    ((ConfigOptionFloat,                ironing_speed))
    // Detect bridging perimeters
    ((ConfigOptionBool,                 detect_overhang_wall))
    ((ConfigOptionInt,                  wall_filament))
    ((ConfigOptionFloat,                inner_wall_line_width))
    ((ConfigOptionFloat,                inner_wall_speed))
    // Total number of perimeters.
    ((ConfigOptionInt,                  wall_loops))
    ((ConfigOptionFloat,                minimum_sparse_infill_area))
    ((ConfigOptionInt,                  solid_infill_filament))
    ((ConfigOptionFloat,                internal_solid_infill_line_width))
    ((ConfigOptionFloat,                internal_solid_infill_speed))
    // Detect thin walls.
    ((ConfigOptionBool,                 detect_thin_wall))
    ((ConfigOptionFloat,                top_surface_line_width))
    ((ConfigOptionInt,                  top_shell_layers))
    ((ConfigOptionFloat,                top_shell_thickness))
    ((ConfigOptionFloat,                top_surface_speed))
    //BBS
    ((ConfigOptionBool,                 enable_overhang_speed))
    ((ConfigOptionFloat,                overhang_1_4_speed))
    ((ConfigOptionFloat,                overhang_2_4_speed))
    ((ConfigOptionFloat,                overhang_3_4_speed))
    ((ConfigOptionFloat,                overhang_4_4_speed))
    ((ConfigOptionBool,                 only_one_wall_top))
    ((ConfigOptionBool,                 only_one_wall_first_layer))
    //SoftFever
    ((ConfigOptionFloat,                print_flow_ratio))
    ((ConfigOptionFloatOrPercent,       seam_gap))
    ((ConfigOptionBool,                 role_based_wipe_speed))
    ((ConfigOptionFloatOrPercent,       wipe_speed))
    ((ConfigOptionBool,                 wipe_on_loops))
    ((ConfigOptionEnum<WallInfillOrder>, wall_infill_order))
    ((ConfigOptionBool,                 precise_outer_wall))
    ((ConfigOptionBool,                 overhang_speed_classic))




)

PRINT_CONFIG_CLASS_DEFINE(
    MachineEnvelopeConfig,

    // M201 X... Y... Z... E... [mm/sec^2]
    ((ConfigOptionFloats,               machine_max_acceleration_x))
    ((ConfigOptionFloats,               machine_max_acceleration_y))
    ((ConfigOptionFloats,               machine_max_acceleration_z))
    ((ConfigOptionFloats,               machine_max_acceleration_e))
    // M203 X... Y... Z... E... [mm/sec]
    ((ConfigOptionFloats,               machine_max_speed_x))
    ((ConfigOptionFloats,               machine_max_speed_y))
    ((ConfigOptionFloats,               machine_max_speed_z))
    ((ConfigOptionFloats,               machine_max_speed_e))

    // M204 P... R... T...[mm/sec^2]
    ((ConfigOptionFloats,               machine_max_acceleration_extruding))
    ((ConfigOptionFloats,               machine_max_acceleration_retracting))
    ((ConfigOptionFloats,               machine_max_acceleration_travel))

    // M205 X... Y... Z... E... [mm/sec]
    ((ConfigOptionFloats,               machine_max_jerk_x))
    ((ConfigOptionFloats,               machine_max_jerk_y))
    ((ConfigOptionFloats,               machine_max_jerk_z))
    ((ConfigOptionFloats,               machine_max_jerk_e))
    // M205 T... [mm/sec]
    ((ConfigOptionFloats,               machine_min_travel_rate))
    // M205 S... [mm/sec]
    ((ConfigOptionFloats,               machine_min_extruding_rate))
)

// This object is mapped to Perl as Slic3r::Config::GCode.
PRINT_CONFIG_CLASS_DEFINE(
    GCodeConfig,

    ((ConfigOptionString,              before_layer_change_gcode))
    ((ConfigOptionFloats,              deretraction_speed))
    //BBS
    ((ConfigOptionBool,                enable_arc_fitting))
    ((ConfigOptionString,              machine_end_gcode))
    ((ConfigOptionStrings,             filament_end_gcode))
    ((ConfigOptionFloats,              filament_flow_ratio))
    ((ConfigOptionBools,               enable_pressure_advance))
    ((ConfigOptionFloats,              pressure_advance))
    ((ConfigOptionFloats,              filament_diameter))
    ((ConfigOptionFloats,              filament_density))
    ((ConfigOptionStrings,             filament_type))
    ((ConfigOptionBools,               filament_soluble))
    ((ConfigOptionBools,               filament_is_support))
    ((ConfigOptionFloats,              filament_cost))
    ((ConfigOptionStrings,             default_filament_colour))
    ((ConfigOptionInts,                temperature_vitrification))  //BBS
    ((ConfigOptionFloats,              filament_max_volumetric_speed))
    ((ConfigOptionInts,                required_nozzle_HRC))
    ((ConfigOptionFloat,               machine_load_filament_time))
    ((ConfigOptionFloat,               machine_unload_filament_time))
    ((ConfigOptionFloats,              filament_minimal_purge_on_wipe_tower))
    // BBS
    ((ConfigOptionBool,                scan_first_layer))
    // ((ConfigOptionBool,                spaghetti_detector))
    ((ConfigOptionBool,                gcode_add_line_number))
    ((ConfigOptionBool,                bbl_bed_temperature_gcode))
    ((ConfigOptionEnum<GCodeFlavor>,   gcode_flavor))
    ((ConfigOptionString,              layer_change_gcode))
//#ifdef HAS_PRESSURE_EQUALIZER
//    ((ConfigOptionFloat,               max_volumetric_extrusion_rate_slope_positive))
//    ((ConfigOptionFloat,               max_volumetric_extrusion_rate_slope_negative))
//#endif
    ((ConfigOptionPercents,            retract_before_wipe))
    ((ConfigOptionFloats,              retraction_length))
    ((ConfigOptionFloats,              retract_length_toolchange))
    ((ConfigOptionFloats,              z_hop))
<<<<<<< HEAD
    ((ConfigOptionEnum<LiftType>,      z_lift_type))
=======
    // BBS
    ((ConfigOptionEnumsGeneric,        z_hop_types))
>>>>>>> 0d6778a9
    ((ConfigOptionFloats,              retract_restart_extra))
    ((ConfigOptionFloats,              retract_restart_extra_toolchange))
    ((ConfigOptionFloats,              retraction_speed))
    ((ConfigOptionString,              machine_start_gcode))
    ((ConfigOptionStrings,             filament_start_gcode))
    ((ConfigOptionBool,                single_extruder_multi_material))
    ((ConfigOptionBool,                wipe_tower_no_sparse_layers))
    ((ConfigOptionString,              change_filament_gcode))
    ((ConfigOptionFloat,               travel_speed))
    ((ConfigOptionFloat,               travel_speed_z))
    ((ConfigOptionBool,                silent_mode))
    ((ConfigOptionString,              machine_pause_gcode))
    ((ConfigOptionString,              template_custom_gcode))
    //BBS
    ((ConfigOptionEnum<NozzleType>,    nozzle_type))
    ((ConfigOptionInt,                 nozzle_hrc))
    ((ConfigOptionBool,                auxiliary_fan))
    // SoftFever
    ((ConfigOptionBool,                use_firmware_retraction))
    ((ConfigOptionBool,                use_relative_e_distances))
    ((ConfigOptionBool,                accel_to_decel_enable))
    ((ConfigOptionPercent,             accel_to_decel_factor))
)

// This object is mapped to Perl as Slic3r::Config::Print.
PRINT_CONFIG_CLASS_DERIVED_DEFINE(
    PrintConfig,
    (MachineEnvelopeConfig, GCodeConfig),

    //BBS
    ((ConfigOptionInts,               additional_cooling_fan_speed))
    ((ConfigOptionBool,               reduce_crossing_wall))
    ((ConfigOptionFloatOrPercent,     max_travel_detour_distance))
    ((ConfigOptionPoints,             printable_area))
    //BBS: add bed_exclude_area
    ((ConfigOptionPoints,             bed_exclude_area))
    // BBS
    ((ConfigOptionEnum<BedType>,      curr_bed_type))
    ((ConfigOptionInts,               cool_plate_temp))
    ((ConfigOptionInts,               eng_plate_temp))
    ((ConfigOptionInts,               hot_plate_temp)) // hot is short for high temperature
    ((ConfigOptionInts,               textured_plate_temp))
    ((ConfigOptionInts,               cool_plate_temp_initial_layer))
    ((ConfigOptionInts,               eng_plate_temp_initial_layer))
    ((ConfigOptionInts,               hot_plate_temp_initial_layer)) // hot is short for high temperature
    ((ConfigOptionInts,               textured_plate_temp_initial_layer))
    ((ConfigOptionBools,              enable_overhang_bridge_fan))
    ((ConfigOptionInts,               overhang_fan_speed))
    ((ConfigOptionEnumsGeneric,       overhang_fan_threshold))
    ((ConfigOptionEnum<PrintSequence>,print_sequence))
    ((ConfigOptionBools,              slow_down_for_layer_cooling))
    ((ConfigOptionFloat,              default_acceleration))
    ((ConfigOptionInts,               close_fan_the_first_x_layers))
    ((ConfigOptionEnum<DraftShield>,  draft_shield))
    ((ConfigOptionFloat,              extruder_clearance_height_to_rod))//BBs
    ((ConfigOptionFloat,              extruder_clearance_height_to_lid))//BBS
    ((ConfigOptionFloat,              extruder_clearance_radius))
    ((ConfigOptionFloat,              extruder_clearance_max_radius))
    ((ConfigOptionStrings,            extruder_colour))
    ((ConfigOptionPoints,             extruder_offset))
    ((ConfigOptionBools,              reduce_fan_stop_start_freq))
    ((ConfigOptionFloats,             fan_cooling_layer_time))
    ((ConfigOptionStrings,            filament_colour))
    ((ConfigOptionFloat,              outer_wall_acceleration))
    ((ConfigOptionFloat,              inner_wall_acceleration))
    ((ConfigOptionFloat,              top_surface_acceleration))
    ((ConfigOptionFloat,              initial_layer_acceleration))
    ((ConfigOptionFloatOrPercent,     bridge_acceleration))
    ((ConfigOptionFloat,              travel_acceleration))
    ((ConfigOptionFloatOrPercent,     sparse_infill_acceleration))
    ((ConfigOptionFloatOrPercent,     internal_solid_infill_acceleration))
    ((ConfigOptionFloat,              initial_layer_line_width))
    ((ConfigOptionFloat,              initial_layer_print_height))
    ((ConfigOptionFloat,              initial_layer_speed))
    ((ConfigOptionFloat,              default_jerk))
    ((ConfigOptionFloat,              outer_wall_jerk))
    ((ConfigOptionFloat,              inner_wall_jerk))
    ((ConfigOptionFloat,              infill_jerk))
    ((ConfigOptionFloat,              top_surface_jerk))
    ((ConfigOptionFloat,              initial_layer_jerk))
    ((ConfigOptionFloat,              travel_jerk))

    //BBS
    ((ConfigOptionFloat,              initial_layer_infill_speed))
    ((ConfigOptionInts,               nozzle_temperature_initial_layer))
    ((ConfigOptionInts,               full_fan_speed_layer))
    ((ConfigOptionInts,               fan_max_speed))
    ((ConfigOptionFloats,             max_layer_height))
    ((ConfigOptionInts,               fan_min_speed))
    ((ConfigOptionFloats,             min_layer_height))
    ((ConfigOptionFloat,              printable_height))
    ((ConfigOptionFloats,             slow_down_min_speed))
    ((ConfigOptionFloats,             nozzle_diameter))
    ((ConfigOptionBool,               reduce_infill_retraction))
    ((ConfigOptionBool,               ooze_prevention))
    ((ConfigOptionString,             filename_format))
    ((ConfigOptionStrings,            post_process))
    ((ConfigOptionString,             printer_model))
    ((ConfigOptionFloat,              resolution))
    ((ConfigOptionFloats,             retraction_minimum_travel))
    ((ConfigOptionBools,              retract_when_changing_layer))
    ((ConfigOptionFloat,              skirt_distance))
    ((ConfigOptionInt,                skirt_height))
    ((ConfigOptionInt,                skirt_loops))
    ((ConfigOptionFloats,             slow_down_layer_time))
    ((ConfigOptionBool,               spiral_mode))
    ((ConfigOptionInt,                standby_temperature_delta))
    ((ConfigOptionInts,               nozzle_temperature))
    ((ConfigOptionInt ,               chamber_temperature))
    ((ConfigOptionBools,              wipe))
    // BBS
    ((ConfigOptionInts,               bed_temperature_difference))
    ((ConfigOptionInts,               nozzle_temperature_range_low))
    ((ConfigOptionInts,               nozzle_temperature_range_high))
    ((ConfigOptionFloats,             wipe_distance))
    ((ConfigOptionBool,               enable_prime_tower))
    // BBS: change wipe_tower_x and wipe_tower_y data type to floats to add partplate logic
    ((ConfigOptionFloats,             wipe_tower_x))
    ((ConfigOptionFloats,             wipe_tower_y))
    ((ConfigOptionFloat,              prime_tower_width))
    ((ConfigOptionFloat,              wipe_tower_per_color_wipe))
    ((ConfigOptionFloat,              wipe_tower_rotation_angle))
    ((ConfigOptionFloat,              prime_tower_brim_width))
    //((ConfigOptionFloat,              wipe_tower_bridging))
    ((ConfigOptionFloats,             flush_volumes_matrix))
    ((ConfigOptionFloats,             flush_volumes_vector))
    // BBS: wipe tower is only used for priming
    ((ConfigOptionFloat,              prime_volume))
    ((ConfigOptionFloat,              flush_multiplier))
    //((ConfigOptionFloat,              z_offset))
    // BBS: project filaments
    ((ConfigOptionFloats,             filament_colour_new))
    // BBS: not in any preset, calculated before slicing
    ((ConfigOptionBool,               has_prime_tower))
    ((ConfigOptionFloat,              nozzle_volume))
    ((ConfigOptionPoints,             start_end_points))
    ((ConfigOptionEnum<TimelapseType>,    timelapse_type))
    ((ConfigOptionPoints,              thumbnails))
    // BBS: move from PrintObjectConfig
    ((ConfigOptionBool, independent_support_layer_height))
    // SoftFever
    ((ConfigOptionPercents,             filament_shrink))

)

// This object is mapped to Perl as Slic3r::Config::Full.
PRINT_CONFIG_CLASS_DERIVED_DEFINE0(
    FullPrintConfig,
    (PrintObjectConfig, PrintRegionConfig, PrintConfig)
)

// Validate the FullPrintConfig. Returns an empty string on success, otherwise an error message is returned.
std::map<std::string, std::string> validate(const FullPrintConfig &config, bool under_cli = false);

PRINT_CONFIG_CLASS_DEFINE(
    SLAPrintConfig,
    ((ConfigOptionString,     filename_format))
)

PRINT_CONFIG_CLASS_DEFINE(
    SLAPrintObjectConfig,

    ((ConfigOptionFloat, layer_height))

    //Number of the layers needed for the exposure time fade [3;20]
    ((ConfigOptionInt,  faded_layers))/*= 10*/

    ((ConfigOptionFloat, slice_closing_radius))

    // Enabling or disabling support creation
    ((ConfigOptionBool,  supports_enable))

    // Diameter in mm of the pointing side of the head.
    ((ConfigOptionFloat, support_head_front_diameter))/*= 0.2*/

    // How much the pinhead has to penetrate the model surface
    ((ConfigOptionFloat, support_head_penetration))/*= 0.2*/

    // Width in mm from the back sphere center to the front sphere center.
    ((ConfigOptionFloat, support_head_width))/*= 1.0*/

    // Radius in mm of the support pillars.
    ((ConfigOptionFloat, support_pillar_diameter))/*= 0.8*/

    // The percentage of smaller pillars compared to the normal pillar diameter
    // which are used in problematic areas where a normal pilla cannot fit.
    ((ConfigOptionPercent, support_small_pillar_diameter_percent))

    // How much bridge (supporting another pinhead) can be placed on a pillar.
    ((ConfigOptionInt,   support_max_bridges_on_pillar))

    // How the pillars are bridged together
    ((ConfigOptionEnum<SLAPillarConnectionMode>, support_pillar_connection_mode))

    // Generate only ground facing supports
    ((ConfigOptionBool, support_buildplate_only))

    // TODO: unimplemented at the moment. This coefficient will have an impact
    // when bridges and pillars are merged. The resulting pillar should be a bit
    // thicker than the ones merging into it. How much thicker? I don't know
    // but it will be derived from this value.
    ((ConfigOptionFloat, support_pillar_widening_factor))

    // Radius in mm of the pillar base.
    ((ConfigOptionFloat, support_base_diameter))/*= 2.0*/

    // The height of the pillar base cone in mm.
    ((ConfigOptionFloat, support_base_height))/*= 1.0*/

    // The minimum distance of the pillar base from the model in mm.
    ((ConfigOptionFloat, support_base_safety_distance)) /*= 1.0*/

    // The default angle for connecting support sticks and junctions.
    ((ConfigOptionFloat, support_critical_angle))/*= 45*/

    // The max length of a bridge in mm
    ((ConfigOptionFloat, support_max_bridge_length))/*= 15.0*/

    // The max distance of two pillars to get cross linked.
    ((ConfigOptionFloat, support_max_pillar_link_distance))

    // The elevation in Z direction upwards. This is the space between the pad
    // and the model object's bounding box bottom. Units in mm.
    ((ConfigOptionFloat, support_object_elevation))/*= 5.0*/

    /////// Following options influence automatic support points placement:
    ((ConfigOptionInt, support_points_density_relative))
    ((ConfigOptionFloat, support_points_minimal_distance))

    // Now for the base pool (pad) /////////////////////////////////////////////

    // Enabling or disabling support creation
    ((ConfigOptionBool,  pad_enable))

    // The thickness of the pad walls
    ((ConfigOptionFloat, pad_wall_thickness))/*= 2*/

    // The height of the pad from the bottom to the top not considering the pit
    ((ConfigOptionFloat, pad_wall_height))/*= 5*/

    // How far should the pad extend around the contained geometry
    ((ConfigOptionFloat, pad_brim_size))

    // The greatest distance where two individual pads are merged into one. The
    // distance is measured roughly from the centroids of the pads.
    ((ConfigOptionFloat, pad_max_merge_distance))/*= 50*/

    // The smoothing radius of the pad edges
    // ((ConfigOptionFloat, pad_edge_radius))/*= 1*/;

    // The slope of the pad wall...
    ((ConfigOptionFloat, pad_wall_slope))

    // /////////////////////////////////////////////////////////////////////////
    // Zero elevation mode parameters:
    //    - The object pad will be derived from the model geometry.
    //    - There will be a gap between the object pad and the generated pad
    //      according to the support_base_safety_distance parameter.
    //    - The two pads will be connected with tiny connector sticks
    // /////////////////////////////////////////////////////////////////////////

    // Disable the elevation (ignore its value) and use the zero elevation mode
    ((ConfigOptionBool, pad_around_object))

    ((ConfigOptionBool, pad_around_object_everywhere))

    // This is the gap between the object bottom and the generated pad
    ((ConfigOptionFloat, pad_object_gap))

    // How far to place the connector sticks on the object pad perimeter
    ((ConfigOptionFloat, pad_object_connector_stride))

    // The width of the connectors sticks
    ((ConfigOptionFloat, pad_object_connector_width))

    // How much should the tiny connectors penetrate into the model body
    ((ConfigOptionFloat, pad_object_connector_penetration))

    // /////////////////////////////////////////////////////////////////////////
    // Model hollowing parameters:
    //   - Models can be hollowed out as part of the SLA print process
    //   - Thickness of the hollowed model walls can be adjusted
    //   -
    //   - Additional holes will be drilled into the hollow model to allow for
    //   - resin removal.
    // /////////////////////////////////////////////////////////////////////////

    ((ConfigOptionBool, hollowing_enable))

    // The minimum thickness of the model walls to maintain. Note that the
    // resulting walls may be thicker due to smoothing out fine cavities where
    // resin could stuck.
    ((ConfigOptionFloat, hollowing_min_thickness))

    // Indirectly controls the voxel size (resolution) used by openvdb
    ((ConfigOptionFloat, hollowing_quality))

    // Indirectly controls the minimum size of created cavities.
    ((ConfigOptionFloat, hollowing_closing_distance))
)

enum SLAMaterialSpeed { slamsSlow, slamsFast };

PRINT_CONFIG_CLASS_DEFINE(
    SLAMaterialConfig,

    ((ConfigOptionFloat,                       initial_layer_height))
    ((ConfigOptionFloat,                       bottle_cost))
    ((ConfigOptionFloat,                       bottle_volume))
    ((ConfigOptionFloat,                       bottle_weight))
    ((ConfigOptionFloat,                       material_density))
    ((ConfigOptionFloat,                       exposure_time))
    ((ConfigOptionFloat,                       initial_exposure_time))
    ((ConfigOptionFloats,                      material_correction))
    ((ConfigOptionFloat,                       material_correction_x))
    ((ConfigOptionFloat,                       material_correction_y))
    ((ConfigOptionFloat,                       material_correction_z))
    ((ConfigOptionEnum<SLAMaterialSpeed>,      material_print_speed))
)

PRINT_CONFIG_CLASS_DEFINE(
    SLAPrinterConfig,

    ((ConfigOptionEnum<PrinterTechnology>,    printer_technology))
    ((ConfigOptionPoints,                     printable_area))
    ((ConfigOptionFloat,                      printable_height))
    ((ConfigOptionFloat,                      display_width))
    ((ConfigOptionFloat,                      display_height))
    ((ConfigOptionInt,                        display_pixels_x))
    ((ConfigOptionInt,                        display_pixels_y))
    ((ConfigOptionEnum<SLADisplayOrientation>,display_orientation))
    ((ConfigOptionBool,                       display_mirror_x))
    ((ConfigOptionBool,                       display_mirror_y))
    ((ConfigOptionFloats,                     relative_correction))
    ((ConfigOptionFloat,                      relative_correction_x))
    ((ConfigOptionFloat,                      relative_correction_y))
    ((ConfigOptionFloat,                      relative_correction_z))
    ((ConfigOptionFloat,                      absolute_correction))
    ((ConfigOptionFloat,                      elefant_foot_compensation))
    ((ConfigOptionFloat,                      elefant_foot_min_width))
    ((ConfigOptionFloat,                      gamma_correction))
    ((ConfigOptionFloat,                      fast_tilt_time))
    ((ConfigOptionFloat,                      slow_tilt_time))
    ((ConfigOptionFloat,                      area_fill))
    ((ConfigOptionFloat,                      min_exposure_time))
    ((ConfigOptionFloat,                      max_exposure_time))
    ((ConfigOptionFloat,                      min_initial_exposure_time))
    ((ConfigOptionFloat,                      max_initial_exposure_time))
)

PRINT_CONFIG_CLASS_DERIVED_DEFINE0(
    SLAFullPrintConfig,
    (SLAPrinterConfig, SLAPrintConfig, SLAPrintObjectConfig, SLAMaterialConfig)
)

#undef STATIC_PRINT_CONFIG_CACHE
#undef STATIC_PRINT_CONFIG_CACHE_BASE
#undef STATIC_PRINT_CONFIG_CACHE_DERIVED
#undef PRINT_CONFIG_CLASS_ELEMENT_DEFINITION
#undef PRINT_CONFIG_CLASS_ELEMENT_EQUAL
#undef PRINT_CONFIG_CLASS_ELEMENT_LOWER
#undef PRINT_CONFIG_CLASS_ELEMENT_HASH
#undef PRINT_CONFIG_CLASS_ELEMENT_INITIALIZATION
#undef PRINT_CONFIG_CLASS_ELEMENT_INITIALIZATION2
#undef PRINT_CONFIG_CLASS_DEFINE
#undef PRINT_CONFIG_CLASS_DERIVED_CLASS_LIST
#undef PRINT_CONFIG_CLASS_DERIVED_CLASS_LIST_ITEM
#undef PRINT_CONFIG_CLASS_DERIVED_DEFINE
#undef PRINT_CONFIG_CLASS_DERIVED_DEFINE0
#undef PRINT_CONFIG_CLASS_DERIVED_DEFINE1
#undef PRINT_CONFIG_CLASS_DERIVED_HASH
#undef PRINT_CONFIG_CLASS_DERIVED_EQUAL
#undef PRINT_CONFIG_CLASS_DERIVED_INITCACHE_ITEM
#undef PRINT_CONFIG_CLASS_DERIVED_INITCACHE
#undef PRINT_CONFIG_CLASS_DERIVED_INITIALIZER
#undef PRINT_CONFIG_CLASS_DERIVED_INITIALIZER_ITEM

class CLIActionsConfigDef : public ConfigDef
{
public:
    CLIActionsConfigDef();
};

class CLITransformConfigDef : public ConfigDef
{
public:
    CLITransformConfigDef();
};

class CLIMiscConfigDef : public ConfigDef
{
public:
    CLIMiscConfigDef();
};

// This class defines the command line options representing actions.
extern const CLIActionsConfigDef    cli_actions_config_def;

// This class defines the command line options representing transforms.
extern const CLITransformConfigDef  cli_transform_config_def;

// This class defines all command line options that are not actions or transforms.
extern const CLIMiscConfigDef       cli_misc_config_def;

class DynamicPrintAndCLIConfig : public DynamicPrintConfig
{
public:
    DynamicPrintAndCLIConfig() {}
    DynamicPrintAndCLIConfig(const DynamicPrintAndCLIConfig &other) : DynamicPrintConfig(other) {}

    // Overrides ConfigBase::def(). Static configuration definition. Any value stored into this ConfigBase shall have its definition here.
    const ConfigDef*        def() const override { return &s_def; }

    // Verify whether the opt_key has not been obsoleted or renamed.
    // Both opt_key and value may be modified by handle_legacy().
    // If the opt_key is no more valid in this version of Slic3r, opt_key is cleared by handle_legacy().
    // handle_legacy() is called internally by set_deserialize().
    void                    handle_legacy(t_config_option_key &opt_key, std::string &value) const override;

private:
    class PrintAndCLIConfigDef : public ConfigDef
    {
    public:
        PrintAndCLIConfigDef() {
            this->options.insert(print_config_def.options.begin(), print_config_def.options.end());
            this->options.insert(cli_actions_config_def.options.begin(), cli_actions_config_def.options.end());
            this->options.insert(cli_transform_config_def.options.begin(), cli_transform_config_def.options.end());
            this->options.insert(cli_misc_config_def.options.begin(), cli_misc_config_def.options.end());
            for (const auto &kvp : this->options)
                this->by_serialization_key_ordinal[kvp.second.serialization_key_ordinal] = &kvp.second;
        }
        // Do not release the default values, they are handled by print_config_def & cli_actions_config_def / cli_transform_config_def / cli_misc_config_def.
        ~PrintAndCLIConfigDef() { this->options.clear(); }
    };
    static PrintAndCLIConfigDef s_def;
};

Points get_bed_shape(const DynamicPrintConfig &cfg);
Points get_bed_shape(const PrintConfig &cfg);
Points get_bed_shape(const SLAPrinterConfig &cfg);
Slic3r::Polygon get_bed_shape_with_excluded_area(const PrintConfig& cfg);

// ModelConfig is a wrapper around DynamicPrintConfig with an addition of a timestamp.
// Each change of ModelConfig is tracked by assigning a new timestamp from a global counter.
// The counter is used for faster synchronization of the background slicing thread
// with the front end by skipping synchronization of equal config dictionaries.
// The global counter is also used for avoiding unnecessary serialization of config
// dictionaries when taking an Undo snapshot.
//
// The global counter is NOT thread safe, therefore it is recommended to use ModelConfig from
// the main thread only.
//
// As there is a global counter and it is being increased with each change to any ModelConfig,
// if two ModelConfig dictionaries differ, they should differ with their timestamp as well.
// Therefore copying the ModelConfig including its timestamp is safe as there is no harm
// in having multiple ModelConfig with equal timestamps as long as their dictionaries are equal.
//
// The timestamp is used by the Undo/Redo stack. As zero timestamp means invalid timestamp
// to the Undo/Redo stack (zero timestamp means the Undo/Redo stack needs to serialize and
// compare serialized data for differences), zero timestamp shall never be used.
// Timestamp==1 shall only be used for empty dictionaries.
class ModelConfig
{
public:
    // Following method clears the config and increases its timestamp, so the deleted
    // state is considered changed from perspective of the undo/redo stack.
    void         reset() { m_data.clear(); touch(); }

    void         assign_config(const ModelConfig &rhs) {
        if (m_timestamp != rhs.m_timestamp) {
            m_data      = rhs.m_data;
            m_timestamp = rhs.m_timestamp;
        }
    }
    void         assign_config(ModelConfig &&rhs) {
        if (m_timestamp != rhs.m_timestamp) {
            m_data      = std::move(rhs.m_data);
            m_timestamp = rhs.m_timestamp;
            rhs.reset();
        }
    }

    // Modification of the ModelConfig is not thread safe due to the global timestamp counter!
    // Don't call modification methods from the back-end!
    // Assign methods don't assign if src==dst to not having to bump the timestamp in case they are equal.
    void         assign_config(const DynamicPrintConfig &rhs)  { if (m_data != rhs) { m_data = rhs; this->touch(); } }
    void         assign_config(DynamicPrintConfig &&rhs)       { if (m_data != rhs) { m_data = std::move(rhs); this->touch(); } }
    void         apply(const ModelConfig &other, bool ignore_nonexistent = false) { this->apply(other.get(), ignore_nonexistent); }
    void         apply(const ConfigBase &other, bool ignore_nonexistent = false) { m_data.apply_only(other, other.keys(), ignore_nonexistent); this->touch(); }
    void         apply_only(const ModelConfig &other, const t_config_option_keys &keys, bool ignore_nonexistent = false) { this->apply_only(other.get(), keys, ignore_nonexistent); }
    void         apply_only(const ConfigBase &other, const t_config_option_keys &keys, bool ignore_nonexistent = false) { m_data.apply_only(other, keys, ignore_nonexistent); this->touch(); }
    bool         set_key_value(const std::string &opt_key, ConfigOption *opt) { bool out = m_data.set_key_value(opt_key, opt); this->touch(); return out; }
    template<typename T>
    void         set(const std::string &opt_key, T value) { m_data.set(opt_key, value, true); this->touch(); }
    void         set_deserialize(const t_config_option_key &opt_key, const std::string &str, ConfigSubstitutionContext &substitution_context, bool append = false)
        { m_data.set_deserialize(opt_key, str, substitution_context, append); this->touch(); }
    bool         erase(const t_config_option_key &opt_key) { bool out = m_data.erase(opt_key); if (out) this->touch(); return out; }

    // Getters are thread safe.
    // The following implicit conversion breaks the Cereal serialization.
//    operator const DynamicPrintConfig&() const throw() { return this->get(); }
    const DynamicPrintConfig&   get() const throw() { return m_data; }
    bool                        empty() const throw() { return m_data.empty(); }
    size_t                      size() const throw() { return m_data.size(); }
    auto                        cbegin() const { return m_data.cbegin(); }
    auto                        cend() const { return m_data.cend(); }
    t_config_option_keys        keys() const { return m_data.keys(); }
    bool                        has(const t_config_option_key &opt_key) const { return m_data.has(opt_key); }
    const ConfigOption*         option(const t_config_option_key &opt_key) const { return m_data.option(opt_key); }
    int                         opt_int(const t_config_option_key &opt_key) const { return m_data.opt_int(opt_key); }
    int                         extruder() const { return opt_int("extruder"); }
    double opt_float(const t_config_option_key &opt_key) const {
      return m_data.opt_float(opt_key);
    }
    double get_abs_value(const t_config_option_key &opt_key) const {
      return m_data.get_abs_value(opt_key);
    }
    std::string                 opt_serialize(const t_config_option_key &opt_key) const { return m_data.opt_serialize(opt_key); }

    // Return an optional timestamp of this object.
    // If the timestamp returned is non-zero, then the serialization framework will
    // only save this object on the Undo/Redo stack if the timestamp is different
    // from the timestmap of the object at the top of the Undo / Redo stack.
    virtual uint64_t    timestamp() const throw() { return m_timestamp; }
    bool                timestamp_matches(const ModelConfig &rhs) const throw() { return m_timestamp == rhs.m_timestamp; }
    // Not thread safe! Should not be called from other than the main thread!
    void                touch() { m_timestamp = ++ s_last_timestamp; }

private:
    friend class cereal::access;
    template<class Archive> void serialize(Archive& ar) { ar(m_timestamp); ar(m_data); }

    uint64_t                    m_timestamp { 1 };
    DynamicPrintConfig          m_data;

    static uint64_t             s_last_timestamp;
};

} // namespace Slic3r

// Serialization through the Cereal library
namespace cereal {
    // Let cereal know that there are load / save non-member functions declared for DynamicPrintConfig, ignore serialize / load / save from parent class DynamicConfig.
    template <class Archive> struct specialize<Archive, Slic3r::DynamicPrintConfig, cereal::specialization::non_member_load_save> {};

    template<class Archive> void load(Archive& archive, Slic3r::DynamicPrintConfig &config)
    {
        size_t cnt;
        archive(cnt);
        config.clear();
        for (size_t i = 0; i < cnt; ++ i) {
            size_t serialization_key_ordinal;
            archive(serialization_key_ordinal);
            assert(serialization_key_ordinal > 0);
            auto it = Slic3r::print_config_def.by_serialization_key_ordinal.find(serialization_key_ordinal);
            assert(it != Slic3r::print_config_def.by_serialization_key_ordinal.end());
            config.set_key_value(it->second->opt_key, it->second->load_option_from_archive(archive));
        }
    }

    template<class Archive> void save(Archive& archive, const Slic3r::DynamicPrintConfig &config)
    {
        size_t cnt = config.size();
        archive(cnt);
        for (auto it = config.cbegin(); it != config.cend(); ++it) {
            const Slic3r::ConfigOptionDef* optdef = Slic3r::print_config_def.get(it->first);
            assert(optdef != nullptr);
            assert(optdef->serialization_key_ordinal > 0);
            archive(optdef->serialization_key_ordinal);
            optdef->save_option_to_archive(archive, it->second.get());
        }
    }
}

#endif<|MERGE_RESOLUTION|>--- conflicted
+++ resolved
@@ -853,12 +853,8 @@
     ((ConfigOptionFloats,              retraction_length))
     ((ConfigOptionFloats,              retract_length_toolchange))
     ((ConfigOptionFloats,              z_hop))
-<<<<<<< HEAD
-    ((ConfigOptionEnum<LiftType>,      z_lift_type))
-=======
     // BBS
     ((ConfigOptionEnumsGeneric,        z_hop_types))
->>>>>>> 0d6778a9
     ((ConfigOptionFloats,              retract_restart_extra))
     ((ConfigOptionFloats,              retract_restart_extra_toolchange))
     ((ConfigOptionFloats,              retraction_speed))
