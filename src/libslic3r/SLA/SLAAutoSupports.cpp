--- conflicted
+++ resolved
@@ -233,13 +233,8 @@
 //            s.supports_force_inherited /= std::max(1.f, (layer_height / 0.3f) * e_area / s.area);
             s.supports_force_inherited /= std::max(1.f, 0.17f * (s.overhangs_area) / s.area);
 
-<<<<<<< HEAD
-            float force_deficit = s.support_force_deficit(m_config.tear_pressure);
+            float force_deficit = s.support_force_deficit(m_config.tear_pressure());
             if (s.islands_below.empty()) { // completely new island - needs support no doubt
-=======
-            float force_deficit = s.support_force_deficit(m_config.tear_pressure());
-            if (s.islands_below.empty()) // completely new island - needs support no doubt
->>>>>>> 4558910a
                 uniformly_cover({ *s.polygon }, s, point_grid, true);
             } else if (! s.dangling_areas.empty()) {
                 // Let's see if there's anything that overlaps enough to need supports:
