--- conflicted
+++ resolved
@@ -49,13 +49,10 @@
 #define ENABLE_SINKING_CONTOURS (1 && ENABLE_2_4_0_ALPHA0)
 // Enable implementation of retract acceleration in gcode processor
 #define ENABLE_RETRACT_ACCELERATION (1 && ENABLE_2_4_0_ALPHA0)
-<<<<<<< HEAD
+// Enable the fix for exporting and importing to/from 3mf file of mirrored volumes
+#define ENABLE_FIX_MIRRORED_VOLUMES_3MF_IMPORT_EXPORT (1 && ENABLE_2_4_0_ALPHA0)
 // Enable rendering seams (and other options) in preview using models
 #define ENABLE_SEAMS_USING_MODELS (1 && ENABLE_2_4_0_ALPHA0)
-=======
-// Enable the fix for exporting and importing to/from 3mf file of mirrored volumes
-#define ENABLE_FIX_MIRRORED_VOLUMES_3MF_IMPORT_EXPORT (1 && ENABLE_2_4_0_ALPHA0)
->>>>>>> c32f2fb7
 
 
 #endif // _prusaslicer_technologies_h_